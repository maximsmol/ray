import click
import copy
from datetime import datetime
import json
import logging
import os
import subprocess
import sys
import time
import urllib
import urllib.parse
import yaml

import ray
import psutil
import ray.services as services
from ray.autoscaler.commands import (
    attach_cluster, exec_cluster, create_or_update_cluster, monitor_cluster,
    rsync, teardown_cluster, get_head_node_ip, kill_node, get_worker_node_ips,
    debug_status, RUN_ENV_TYPES)
import ray.ray_constants as ray_constants
import ray.utils
from ray.projects.scripts import project_cli, session_cli

from ray.autoscaler.cli_logger import cli_logger
import colorful as cf

logger = logging.getLogger(__name__)


def check_no_existing_redis_clients(node_ip_address, redis_client):
    # The client table prefix must be kept in sync with the file
    # "src/ray/gcs/redis_module/ray_redis_module.cc" where it is defined.
    REDIS_CLIENT_TABLE_PREFIX = "CL:"
    client_keys = redis_client.keys(f"{REDIS_CLIENT_TABLE_PREFIX}*")
    # Filter to clients on the same node and do some basic checking.
    for key in client_keys:
        info = redis_client.hgetall(key)
        assert b"ray_client_id" in info
        assert b"node_ip_address" in info
        assert b"client_type" in info
        assert b"deleted" in info
        # Clients that ran on the same node but that are marked dead can be
        # ignored.
        deleted = info[b"deleted"]
        deleted = bool(int(deleted))
        if deleted:
            continue

        if ray.utils.decode(info[b"node_ip_address"]) == node_ip_address:
            raise Exception("This Redis instance is already connected to "
                            "clients with this IP address.")


logging_options = [
    click.option(
        "--log-new-style/--log-old-style",
        is_flag=True,
        default=True,
        envvar="RAY_LOG_NEWSTYLE",
        help=("Whether to use the old or the new CLI UX. "
              "You can also toggle this via the env var RAY_LOG_NEWSTYLE. "
              "The new UX supports colored, formatted output and was "
              "designed to display only the most important information for "
              "human users. The old UX uses the standard `logging` module. "
              "It is most suitable for writing to a file and will include "
              "timestamps and message level (ERROR/WARNING/INFO).")),
    click.option(
        "--log-color",
        required=False,
        type=click.Choice(["auto", "false", "true"], case_sensitive=False),
        default="auto",
        help=("Use color logging. "
              "Valid values are: auto (if stdout is a tty), true, false.")),
    click.option("-v", "--verbose", count=True)
]


def add_click_options(options):
    def wrapper(f):
        for option in reversed(logging_options):
            f = option(f)
        return f

    return wrapper


@click.group()
@click.option(
    "--logging-level",
    required=False,
    default=ray_constants.LOGGER_LEVEL,
    type=str,
    help=ray_constants.LOGGER_LEVEL_HELP)
@click.option(
    "--logging-format",
    required=False,
    default=ray_constants.LOGGER_FORMAT,
    type=str,
    help=ray_constants.LOGGER_FORMAT_HELP)
@click.version_option()
def cli(logging_level, logging_format):
    level = logging.getLevelName(logging_level.upper())
    ray.utils.setup_logger(level, logging_format)


@click.command()
@click.argument("cluster_config_file", required=True, type=str)
@click.option(
    "--cluster-name",
    "-n",
    required=False,
    type=str,
    help="Override the configured cluster name.")
@click.option(
    "--port",
    "-p",
    required=False,
    type=int,
    default=8265,
    help="The local port to forward to the dashboard")
@click.option(
    "--remote-port",
    required=False,
    type=int,
    default=8265,
    help="The remote port your dashboard runs on")
def dashboard(cluster_config_file, cluster_name, port, remote_port):
    """Port-forward a Ray cluster's dashboard to the local machine."""
    # Sleeping in a loop is preferable to `sleep infinity` because the latter
    # only works on linux.
    # Find the first open port sequentially from `remote_port`.
    try:
        port_forward = [
            (port, remote_port),
        ]
        click.echo("Attempting to establish dashboard locally at"
                   " localhost:{} connected to"
                   " remote port {}".format(port, remote_port))
        # We want to probe with a no-op that returns quickly to avoid
        # exceptions caused by network errors.
        exec_cluster(
            cluster_config_file,
            override_cluster_name=cluster_name,
            port_forward=port_forward)
        click.echo("Successfully established connection.")
    except Exception as e:
        raise click.ClickException(
            "Failed to forward dashboard from remote port {1} to local port "
            "{0}. There are a couple possibilities: \n 1. The remote port is "
            "incorrectly specified \n 2. The local port {0} is already in "
            "use.\n The exception is: {2}".format(port, remote_port, e)) \
                from None


@cli.command()
@click.option(
    "--node-ip-address",
    required=False,
    type=str,
    help="the IP address of this node")
@click.option(
    "--redis-address", required=False, type=str, help="same as --address")
@click.option(
    "--address", required=False, type=str, help="the address to use for Ray")
@click.option(
    "--redis-port",
    required=False,
    type=str,
    help="(DEPRECATED) the port to use for starting redis. "
    "Please use --port instead now.")
@click.option(
    "--port",
    required=False,
    type=str,
    help="the port of the head ray process. If not provided, tries to use "
    "{0}, falling back to a random port if {0} is "
    "not available".format(ray_constants.DEFAULT_PORT))
@click.option(
    "--num-redis-shards",
    required=False,
    type=int,
    help=("the number of additional Redis shards to use in "
          "addition to the primary Redis shard"))
@click.option(
    "--redis-max-clients",
    required=False,
    type=int,
    help=("If provided, attempt to configure Redis with this "
          "maximum number of clients."))
@click.option(
    "--redis-password",
    required=False,
    type=str,
    default=ray_constants.REDIS_DEFAULT_PASSWORD,
    help="If provided, secure Redis ports with this password")
@click.option(
    "--redis-shard-ports",
    required=False,
    type=str,
    help="the port to use for the Redis shards other than the "
    "primary Redis shard")
@click.option(
    "--object-manager-port",
    required=False,
    type=int,
    help="the port to use for starting the object manager")
@click.option(
    "--node-manager-port",
    required=False,
    type=int,
    help="the port to use for starting the node manager")
@click.option(
    "--gcs-server-port",
    required=False,
    type=int,
    help="Port number for the GCS server.")
@click.option(
    "--min-worker-port",
    required=False,
    type=int,
    default=10000,
    help="the lowest port number that workers will bind on. If not set, "
    "random ports will be chosen.")
@click.option(
    "--max-worker-port",
    required=False,
    type=int,
    default=10999,
    help="the highest port number that workers will bind on. If set, "
    "'--min-worker-port' must also be set.")
@click.option(
    "--memory",
    required=False,
    type=int,
    help="The amount of memory (in bytes) to make available to workers. "
    "By default, this is set to the available memory on the node.")
@click.option(
    "--object-store-memory",
    required=False,
    type=int,
    help="The amount of memory (in bytes) to start the object store with. "
    "By default, this is capped at 20GB but can be set higher.")
@click.option(
    "--redis-max-memory",
    required=False,
    type=int,
    help="The max amount of memory (in bytes) to allow redis to use. Once the "
    "limit is exceeded, redis will start LRU eviction of entries. This only "
    "applies to the sharded redis tables (task, object, and profile tables). "
    "By default this is capped at 10GB but can be set higher.")
@click.option(
    "--num-cpus",
    required=False,
    type=int,
    help="the number of CPUs on this node")
@click.option(
    "--num-gpus",
    required=False,
    type=int,
    help="the number of GPUs on this node")
@click.option(
    "--resources",
    required=False,
    default="{}",
    type=str,
    help="a JSON serialized dictionary mapping resource name to "
    "resource quantity")
@click.option(
    "--head",
    is_flag=True,
    default=False,
    help="provide this argument for the head node")
@click.option(
    "--include-webui",
    default=None,
    type=bool,
    help="provide this argument if the UI should be started "
    "(DEPRECATED: please use --include-dashboard.")
@click.option(
    "--webui-host",
    required=False,
    default="localhost",
    help="the host to bind the dashboard server to, either localhost "
    "(127.0.0.1) or 0.0.0.0 (available from all interfaces). By default,"
    " this is localhost."
    " (DEPRECATED: please use --dashboard-host)")
@click.option(
    "--include-dashboard",
    default=None,
    type=bool,
    help="provide this argument to start the Ray dashboard GUI")
@click.option(
    "--dashboard-host",
    required=False,
    default="localhost",
    help="the host to bind the dashboard server to, either localhost "
    "(127.0.0.1) or 0.0.0.0 (available from all interfaces). By default, this"
    "is localhost.")
@click.option(
    "--dashboard-port",
    required=False,
    type=int,
    default=ray_constants.DEFAULT_DASHBOARD_PORT,
    help="the port to bind the dashboard server to--defaults to {}".format(
        ray_constants.DEFAULT_DASHBOARD_PORT))
@click.option(
    "--block",
    is_flag=True,
    default=False,
    help="provide this argument to block forever in this command")
@click.option(
    "--plasma-directory",
    required=False,
    type=str,
    help="object store directory for memory mapped files")
@click.option(
    "--huge-pages",
    is_flag=True,
    default=False,
    help="enable support for huge pages in the object store")
@click.option(
    "--autoscaling-config",
    required=False,
    type=str,
    help="the file that contains the autoscaling config")
@click.option(
    "--no-redirect-worker-output",
    is_flag=True,
    default=False,
    help="do not redirect worker stdout and stderr to files")
@click.option(
    "--no-redirect-output",
    is_flag=True,
    default=False,
    help="do not redirect non-worker stdout and stderr to files")
@click.option(
    "--plasma-store-socket-name",
    default=None,
    help="manually specify the socket name of the plasma store")
@click.option(
    "--raylet-socket-name",
    default=None,
    help="manually specify the socket path of the raylet process")
@click.option(
    "--temp-dir",
    default=None,
    help="manually specify the root temporary dir of the Ray process")
@click.option(
    "--include-java",
    is_flag=True,
    default=None,
    help="Enable Java worker support.")
@click.option(
    "--java-worker-options",
    required=False,
    default=None,
    type=str,
    help="Overwrite the options to start Java workers.")
@click.option(
    "--internal-config",
    default=None,
    type=json.loads,
    help="Do NOT use this. This is for debugging/development purposes ONLY.")
@click.option(
    "--load-code-from-local",
    is_flag=True,
    default=False,
    help="Specify whether load code from local file or GCS serialization.")
@click.option(
    "--lru-evict",
    is_flag=True,
    default=False,
    help="Specify whether LRU evict will be used for this cluster.")
@click.option(
    "--enable-object-reconstruction",
    is_flag=True,
    default=False,
    help="Specify whether object reconstruction will be used for this cluster."
)
@click.option(
    "--metrics-export-port",
    type=int,
    default=None,
    help="the port to use to expose Ray metrics through a "
    "Prometheus endpoint.")
@add_click_options(logging_options)
def start(node_ip_address, redis_address, address, redis_port, port,
          num_redis_shards, redis_max_clients, redis_password,
          redis_shard_ports, object_manager_port, node_manager_port,
          gcs_server_port, min_worker_port, max_worker_port, memory,
          object_store_memory, redis_max_memory, num_cpus, num_gpus, resources,
          head, include_webui, webui_host, include_dashboard, dashboard_host,
          dashboard_port, block, plasma_directory, huge_pages,
          autoscaling_config, no_redirect_worker_output, no_redirect_output,
          plasma_store_socket_name, raylet_socket_name, temp_dir, include_java,
          java_worker_options, load_code_from_local, internal_config,
          lru_evict, enable_object_reconstruction, metrics_export_port,
          log_new_style, log_color, verbose):
    """Start Ray processes manually on the local machine."""
    cli_logger.old_style = not log_new_style
    cli_logger.color_mode = log_color
    cli_logger.verbosity = verbose
    cli_logger.detect_colors()

    if gcs_server_port and not head:
        raise ValueError(
            "gcs_server_port can be only assigned when you specify --head.")

    if redis_address is not None:
        cli_logger.abort("{} is deprecated. Use {} instead.",
                         cf.bold("--redis-address"), cf.bold("--address"))

        raise DeprecationWarning("The --redis-address argument is "
                                 "deprecated. Please use --address instead.")
    if redis_port is not None:
        cli_logger.warning("{} is being deprecated. Use {} instead.",
                           cf.bold("--redis-port"), cf.bold("--port"))
        cli_logger.old_warning(
            logger, "The --redis-port argument will be deprecated soon. "
            "Please use --port instead.")
        if port is not None and port != redis_port:
            cli_logger.abort(
                "Incompatible values for {} and {}. Use only {} instead.",
                cf.bold("--port"), cf.bold("--redis-port"), cf.bold("--port"))

            raise ValueError("Cannot specify both --port and --redis-port "
                             "as port is a rename of deprecated redis-port")
    if include_webui is not None:
        cli_logger.warning("{} is being deprecated. Use {} instead.",
                           cf.bold("--include-webui"),
                           cf.bold("--include-dashboard"))
        cli_logger.old_warning(
            logger, "The --include-webui argument will be deprecated soon"
            "Please use --include-dashboard instead.")
        if include_dashboard is not None:
            include_dashboard = include_webui

    dashboard_host_default = "localhost"
    if webui_host != dashboard_host_default:
        cli_logger.warning("{} is being deprecated. Use {} instead.",
                           cf.bold("--webui-host"),
                           cf.bold("--dashboard-host"))
        cli_logger.old_warning(
            logger, "The --webui-host argument will be deprecated"
            " soon. Please use --dashboard-host instead.")
        if webui_host != dashboard_host and dashboard_host != "localhost":
            cli_logger.abort(
                "Incompatible values for {} and {}. Use only {} instead.",
                cf.bold("--dashboard-host"), cf.bold("--webui-host"),
                cf.bold("--dashboard-host"))

            raise ValueError(
                "Cannot specify both --webui-host and --dashboard-host,"
                " please specify only the latter")
        else:
            dashboard_host = webui_host

    # Convert hostnames to numerical IP address.
    if node_ip_address is not None:
        node_ip_address = services.address_to_ip(node_ip_address)

    if redis_address is not None or address is not None:
        (redis_address, redis_address_ip,
         redis_address_port) = services.validate_redis_address(
             address, redis_address)

    try:
        resources = json.loads(resources)
    except Exception:
        cli_logger.error("`{}` is not a valid JSON string.",
                         cf.bold("--resources"))
        cli_logger.abort(
            "Valid values look like this: `{}`",
            cf.bold("--resources='\"CustomResource3\": 1, "
                    "\"CustomResource2\": 2}'"))

        raise Exception("Unable to parse the --resources argument using "
                        "json.loads. Try using a format like\n\n"
                        "    --resources='{\"CustomResource1\": 3, "
                        "\"CustomReseource2\": 2}'")

    redirect_worker_output = None if not no_redirect_worker_output else True
    redirect_output = None if not no_redirect_output else True
    ray_params = ray.parameter.RayParams(
        node_ip_address=node_ip_address,
        min_worker_port=min_worker_port,
        max_worker_port=max_worker_port,
        object_manager_port=object_manager_port,
        node_manager_port=node_manager_port,
        gcs_server_port=gcs_server_port,
        memory=memory,
        object_store_memory=object_store_memory,
        redis_password=redis_password,
        redirect_worker_output=redirect_worker_output,
        redirect_output=redirect_output,
        num_cpus=num_cpus,
        num_gpus=num_gpus,
        resources=resources,
        plasma_directory=plasma_directory,
        huge_pages=huge_pages,
        plasma_store_socket_name=plasma_store_socket_name,
        raylet_socket_name=raylet_socket_name,
        temp_dir=temp_dir,
        include_java=include_java,
        include_dashboard=include_dashboard,
        dashboard_host=dashboard_host,
        dashboard_port=dashboard_port,
        java_worker_options=java_worker_options,
        load_code_from_local=load_code_from_local,
        _internal_config=internal_config,
        lru_evict=lru_evict,
        enable_object_reconstruction=enable_object_reconstruction,
        metrics_export_port=metrics_export_port)
    if head:
        # Start Ray on the head node.
        if redis_shard_ports is not None:
            redis_shard_ports = redis_shard_ports.split(",")
            # Infer the number of Redis shards from the ports if the number is
            # not provided.
            if num_redis_shards is None:
                num_redis_shards = len(redis_shard_ports)
            # Check that the arguments match.
            if len(redis_shard_ports) != num_redis_shards:
                cli_logger.error(
                    "`{}` must be a comma-separated list of ports, "
                    "with length equal to `{}` (which defaults to {})",
                    cf.bold("--redis-shard-ports"),
                    cf.bold("--num-redis-shards"), cf.bold("1"))
                cli_logger.abort(
                    "Example: `{}`",
                    cf.bold("--num-redis-shards 3 "
                            "--redis_shard_ports 6380,6381,6382"))

                raise Exception("If --redis-shard-ports is provided, it must "
                                "have the form '6380,6381,6382', and the "
                                "number of ports provided must equal "
                                "--num-redis-shards (which is 1 if not "
                                "provided)")

        if redis_address is not None:
            cli_logger.abort(
                "`{}` starts a new Redis server, `{}` should not be set.",
                cf.bold("--head"), cf.bold("--address"))

            raise Exception("If --head is passed in, a Redis server will be "
                            "started, so a Redis address should not be "
                            "provided.")

        # Get the node IP address if one is not provided.
        ray_params.update_if_absent(
            node_ip_address=services.get_node_ip_address())
        cli_logger.labeled_value("Local node IP", ray_params.node_ip_address)
        cli_logger.old_info(logger, "Using IP address {} for this node.",
                            ray_params.node_ip_address)
        ray_params.update_if_absent(
            redis_port=port or redis_port,
            redis_shard_ports=redis_shard_ports,
            redis_max_memory=redis_max_memory,
            num_redis_shards=num_redis_shards,
            redis_max_clients=redis_max_clients,
            autoscaling_config=autoscaling_config,
            include_java=False,
        )

        node = ray.node.Node(
            ray_params, head=True, shutdown_at_exit=block, spawn_reaper=block)
        redis_address = node.redis_address

        # new-style CLI UX (--log-new-style)
        # this is a noop if that flag is not set, so the old logger calls
        # are still in place
        cli_logger.newline()
        startup_msg = "Ray runtime started."
        cli_logger.success("-" * len(startup_msg))
        cli_logger.success(startup_msg)
        cli_logger.success("-" * len(startup_msg))
        cli_logger.newline()
        with cli_logger.group("Next steps"):
            cli_logger.print(
                "To connect to this Ray runtime from another node, run")
            cli_logger.print(
                cf.bold("  ray start --address='{}'{}"), redis_address,
                f" --redis-password='{redis_password}'"
                if redis_password else "")
            cli_logger.newline()
            cli_logger.print("Alternatively, use the following Python code:")
            with cli_logger.indented():
                with cf.with_style("monokai") as c:
                    cli_logger.print("{} ray", c.magenta("import"))
                    cli_logger.print(
                        "ray{}init(address{}{}{})", c.magenta("."),
                        c.magenta("="), c.yellow("'auto'"),
                        ", redis_password{}{}".format(
                            c.magenta("="),
                            c.yellow("'" + redis_password + "'"))
                        if redis_password else "")
            cli_logger.newline()
            cli_logger.print(
                cf.underlined("If connection fails, check your "
                              "firewall settings other "
                              "network configuration."))
            cli_logger.newline()
            cli_logger.print("To terminate the Ray runtime, run")
            cli_logger.print(cf.bold("  ray stop"))

        cli_logger.old_info(
            logger,
            "\nStarted Ray on this node. You can add additional nodes to "
            "the cluster by calling\n\n"
            "    ray start --address='{}'{}\n\n"
            "from the node you wish to add. You can connect a driver to the "
            "cluster from Python by running\n\n"
            "    import ray\n"
            "    ray.init(address='auto'{})\n\n"
            "If you have trouble connecting from a different machine, check "
            "that your firewall is configured properly. If you wish to "
            "terminate the processes that have been started, run\n\n"
            "    ray stop".format(
                redis_address, " --redis-password='" + redis_password + "'"
                if redis_password else "",
                ", redis_password='" + redis_password + "'"
                if redis_password else ""))
    else:
        # Start Ray on a non-head node.
        if not (redis_port is None and port is None):
            cli_logger.abort("`{}/{}` should not be specified without `{}`.",
                             cf.bold("--port"), cf.bold("--redis-port"),
                             cf.bold("--head"))

            raise Exception(
                "If --head is not passed in, --port and --redis-port are not "
                "allowed.")
        if redis_shard_ports is not None:
            cli_logger.abort("`{}` should not be specified without `{}`.",
                             cf.bold("--redis-shard-ports"), cf.bold("--head"))

            raise Exception("If --head is not passed in, --redis-shard-ports "
                            "is not allowed.")
        if redis_address is None:
            cli_logger.abort("`{}` is required unless starting with `{}`.",
                             cf.bold("--address"), cf.bold("--head"))

            raise Exception("If --head is not passed in, --address must "
                            "be provided.")
        if num_redis_shards is not None:
            cli_logger.abort("`{}` should not be specified without `{}`.",
                             cf.bold("--num-redis-shards"), cf.bold("--head"))

            raise Exception("If --head is not passed in, --num-redis-shards "
                            "must not be provided.")
        if redis_max_clients is not None:
            cli_logger.abort("`{}` should not be specified without `{}`.",
                             cf.bold("--redis-max-clients"), cf.bold("--head"))

            raise Exception("If --head is not passed in, --redis-max-clients "
                            "must not be provided.")
        if include_webui:
            cli_logger.abort("`{}` should not be specified without `{}`.",
                             cf.bold("--include-web-ui"), cf.bold("--head"))

            raise Exception("If --head is not passed in, the --include-webui"
                            "flag is not relevant.")
        if include_dashboard:
            cli_logger.abort("`{}` should not be specified without `{}`.",
                             cf.bold("--include-dashboard"), cf.bold("--head"))

            raise ValueError(
                "If --head is not passed in, the --include-dashboard"
                "flag is not relevant.")
        if include_java is not None:
            cli_logger.abort("`{}` should not be specified without `{}`.",
                             cf.bold("--include-java"), cf.bold("--head"))

            raise ValueError("--include-java should only be set for the head "
                             "node.")

        # Wait for the Redis server to be started. And throw an exception if we
        # can't connect to it.
        services.wait_for_redis_to_start(
            redis_address_ip, redis_address_port, password=redis_password)

        # Create a Redis client.
        redis_client = services.create_redis_client(
            redis_address, password=redis_password)

        # Check that the version information on this node matches the version
        # information that the cluster was started with.
        services.check_version_info(redis_client)

        # Get the node IP address if one is not provided.
        ray_params.update_if_absent(
            node_ip_address=services.get_node_ip_address(redis_address))

        cli_logger.labeled_value("Local node IP", ray_params.node_ip_address)
        cli_logger.old_info(logger, "Using IP address {} for this node.",
                            ray_params.node_ip_address)

        # Check that there aren't already Redis clients with the same IP
        # address connected with this Redis instance. This raises an exception
        # if the Redis server already has clients on this node.
        check_no_existing_redis_clients(ray_params.node_ip_address,
                                        redis_client)
        ray_params.update(redis_address=redis_address)
        node = ray.node.Node(
            ray_params, head=False, shutdown_at_exit=block, spawn_reaper=block)

        cli_logger.newline()
        startup_msg = "Ray runtime started."
        cli_logger.success("-" * len(startup_msg))
        cli_logger.success(startup_msg)
        cli_logger.success("-" * len(startup_msg))
        cli_logger.newline()
        cli_logger.print("To terminate the Ray runtime, run")
        cli_logger.print(cf.bold("  ray stop"))

        cli_logger.old_info(
            logger, "\nStarted Ray on this node. If you wish to terminate the "
            "processes that have been started, run\n\n"
            "    ray stop")

    if block:
        cli_logger.newline()
        with cli_logger.group(cf.bold("--block")):
            cli_logger.print(
                "This command will now block until terminated by a signal.")
            cli_logger.print(
                "Runing subprocesses are monitored and a message will be "
                "printed if any of them terminate unexpectedly.")

        while True:
            time.sleep(1)
            deceased = node.dead_processes()
            if len(deceased) > 0:
                cli_logger.newline()
                cli_logger.error("Some Ray subprcesses exited unexpectedly:")
                cli_logger.old_error(logger,
                                     "Ray processes died unexpectedly:")

                with cli_logger.indented():
                    for process_type, process in deceased:
                        cli_logger.error(
                            "{}",
                            cf.bold(str(process_type)),
                            _tags={"exit code": str(process.returncode)})
                        cli_logger.old_error(
                            logger, "\t{} died with exit code {}".format(
                                process_type, process.returncode))

                # shutdown_at_exit will handle cleanup.
                cli_logger.newline()
                cli_logger.error("Remaining processes will be killed.")
                cli_logger.old_error(
                    logger, "Killing remaining processes and exiting...")
                sys.exit(1)


@cli.command()
@click.option(
    "-f",
    "--force",
    is_flag=True,
    help="If set, ray will send SIGKILL instead of SIGTERM.")
@add_click_options(logging_options)
def stop(force, verbose, log_new_style, log_color):
    """Stop Ray processes manually on the local machine."""

    cli_logger.old_style = not log_new_style
    cli_logger.color_mode = log_color
    cli_logger.verbosity = verbose
    cli_logger.detect_colors()

    # Note that raylet needs to exit before object store, otherwise
    # it cannot exit gracefully.
    is_linux = sys.platform.startswith("linux")
    processes_to_kill = [
        # The first element is the substring to filter.
        # The second element, if True, is to filter ps results by command name
        # (only the first 15 charactors of the executable name on Linux);
        # if False, is to filter ps results by command with all its arguments.
        # See STANDARD FORMAT SPECIFIERS section of
        # http://man7.org/linux/man-pages/man1/ps.1.html
        # about comm and args. This can help avoid killing non-ray processes.
        # Format:
        # Keyword to filter, filter by command (True)/filter by args (False)
        ["raylet", True],
        ["plasma_store", True],
        ["gcs_server", True],
        ["monitor.py", False],
        ["redis-server", False],
        ["default_worker.py", False],  # Python worker.
        ["ray::", True],  # Python worker. TODO(mehrdadn): Fix for Windows
        ["io.ray.runtime.runner.worker.DefaultWorker", False],  # Java worker.
        ["log_monitor.py", False],
        ["reporter.py", False],
        ["dashboard.py", False],
        ["ray_process_reaper.py", False],
    ]

    process_infos = []
    for proc in psutil.process_iter(["name", "cmdline"]):
        try:
            process_infos.append((proc, proc.name(), proc.cmdline()))
        except psutil.Error:
            pass

    total_found = 0
    total_stopped = 0
    for keyword, filter_by_cmd in processes_to_kill:
        if filter_by_cmd and is_linux and len(keyword) > 15:
            # getting here is an internal bug, so we do not use cli_logger
            msg = ("The filter string should not be more than {} "
                   "characters. Actual length: {}. Filter: {}").format(
                       15, len(keyword), keyword)
            raise ValueError(msg)

        found = []
        for candidate in process_infos:
            proc, proc_cmd, proc_args = candidate
            corpus = (proc_cmd
                      if filter_by_cmd else subprocess.list2cmdline(proc_args))
            if keyword in corpus:
                found.append(candidate)

        for proc, proc_cmd, proc_args in found:
            total_found += 1

            proc_string = str(subprocess.list2cmdline(proc_args))
            if verbose:
                operation = "Terminating" if force else "Killing"
                cli_logger.old_info(logger, "%s process %s: %s", operation,
                                    proc.pid, proc_string)
            try:
                if force:
                    proc.kill()
                else:
                    # TODO(mehrdadn): On Windows, this is forceful termination.
                    # We don't want CTRL_BREAK_EVENT, because that would
                    # terminate the entire process group. What to do?
                    proc.terminate()

                if force:
                    cli_logger.verbose("Killed `{}` {} ", cf.bold(proc_string),
                                       cf.gray("(via SIGKILL)"))
                else:
                    cli_logger.verbose("Send termination request to `{}` {}",
                                       cf.bold(proc_string),
                                       cf.gray("(via SIGTERM)"))

                total_stopped += 1
            except psutil.NoSuchProcess:
                cli_logger.verbose(
                    "Attempted to stop `{}`, but process was already dead.",
                    cf.bold(proc_string))
                pass
            except (psutil.Error, OSError) as ex:
                cli_logger.error("Could not terminate `{}` due to {}",
                                 cf.bold(proc_string), str(ex))
                cli_logger.old_error(logger, "Error: %s", ex)

    if total_found == 0:
        cli_logger.print("Did not find any active Ray processes.")
    else:
        if total_stopped == total_found:
            cli_logger.success("Stopped all {} Ray processes.", total_stopped)
        else:
            cli_logger.warning(
                "Stopped only {} out of {} Ray processes. "
                "Set `{}` to see more details.", total_stopped, total_found,
                cf.bold("-v"))
            cli_logger.warning("Try running the command again, or use `{}`.",
                               cf.bold("--force"))

    # TODO(maximsmol): we should probably block until the processes actually
    # all died somehow


@cli.command()
@click.argument("cluster_config_file", required=True, type=str)
@click.option(
    "--min-workers",
    required=False,
    type=int,
    help="Override the configured min worker node count for the cluster.")
@click.option(
    "--max-workers",
    required=False,
    type=int,
    help="Override the configured max worker node count for the cluster.")
@click.option(
    "--no-restart",
    is_flag=True,
    default=False,
    help=("Whether to skip restarting Ray services during the update. "
          "This avoids interrupting running jobs."))
@click.option(
    "--restart-only",
    is_flag=True,
    default=False,
    help=("Whether to skip running setup commands and only restart Ray. "
          "This cannot be used with 'no-restart'."))
@click.option(
    "--yes",
    "-y",
    is_flag=True,
    default=False,
    help="Don't ask for confirmation.")
@click.option(
    "--cluster-name",
    "-n",
    required=False,
    type=str,
    help="Override the configured cluster name.")
@click.option(
    "--no-config-cache",
    is_flag=True,
    default=False,
    help="Disable the local cluster config cache.")
@click.option(
    "--redirect-command-output",
    is_flag=True,
    default=False,
<<<<<<< HEAD
    help="Whether to redirect command output to a file.")
=======
    help=("Redirect command output to a file instead "
          "of straight to the terminal."))
>>>>>>> f8766937
@click.option(
    "--use-login-shells/--use-normal-shells",
    is_flag=True,
    default=True,
    help=("Ray uses login shells (bash --login -i) to run cluster commands "
          "by default. If your workflow is compatible with normal shells, "
          "this can be disabled for a better user experience."))
@add_click_options(logging_options)
def up(cluster_config_file, min_workers, max_workers, no_restart, restart_only,
       yes, cluster_name, no_config_cache, redirect_command_output,
       use_login_shells, log_new_style, log_color, verbose):
    """Create or update a Ray cluster."""
    cli_logger.old_style = not log_new_style
    cli_logger.color_mode = log_color
    cli_logger.verbosity = verbose
    cli_logger.detect_colors()

    if restart_only or no_restart:
        cli_logger.doassert(restart_only != no_restart,
                            "`{}` is incompatible with `{}`.",
                            cf.bold("--restart-only"), cf.bold("--no-restart"))
        assert restart_only != no_restart, "Cannot set both 'restart_only' " \
            "and 'no_restart' at the same time!"

    if urllib.parse.urlparse(cluster_config_file).scheme in ("http", "https"):
        try:
            response = urllib.request.urlopen(cluster_config_file, timeout=5)
            content = response.read()
            file_name = cluster_config_file.split("/")[-1]
            with open(file_name, "wb") as f:
                f.write(content)
            cluster_config_file = file_name
        except urllib.error.HTTPError as e:
            cli_logger.warning("{}", str(e))
            cli_logger.warning(
                "Could not download remote cluster configuration file.")
            cli_logger.old_info(logger, "Error downloading file: ", e)
    create_or_update_cluster(
<<<<<<< HEAD
        cluster_config_file,
        min_workers,
        max_workers,
        no_restart,
        restart_only,
        yes,
        cluster_name,
=======
        config_file=cluster_config_file,
        override_min_workers=min_workers,
        override_max_workers=max_workers,
        no_restart=no_restart,
        restart_only=restart_only,
        yes=yes,
        override_cluster_name=cluster_name,
>>>>>>> f8766937
        no_config_cache=no_config_cache,
        redirect_command_output=redirect_command_output,
        use_login_shells=use_login_shells)


@cli.command()
@click.argument("cluster_config_file", required=True, type=str)
@click.option(
    "--yes",
    "-y",
    is_flag=True,
    default=False,
    help="Don't ask for confirmation.")
@click.option(
    "--workers-only",
    is_flag=True,
    default=False,
    help="Only destroy the workers.")
@click.option(
    "--cluster-name",
    "-n",
    required=False,
    type=str,
    help="Override the configured cluster name.")
@click.option(
    "--keep-min-workers",
    is_flag=True,
    default=False,
    help="Retain the minimal amount of workers specified in the config.")
@add_click_options(logging_options)
def down(cluster_config_file, yes, workers_only, cluster_name,
         keep_min_workers, log_new_style, log_color, verbose):
    """Tear down a Ray cluster."""
    cli_logger.old_style = not log_new_style
    cli_logger.color_mode = log_color
    cli_logger.verbosity = verbose
    cli_logger.detect_colors()

    teardown_cluster(cluster_config_file, yes, workers_only, cluster_name,
                     keep_min_workers)


@cli.command()
@click.argument("cluster_config_file", required=True, type=str)
@click.option(
    "--yes",
    "-y",
    is_flag=True,
    default=False,
    help="Don't ask for confirmation.")
@click.option(
    "--hard",
    is_flag=True,
    default=False,
    help="Terminates the node via node provider (defaults to a 'soft kill'"
    " which terminates Ray but does not actually delete the instances).")
@click.option(
    "--cluster-name",
    "-n",
    required=False,
    type=str,
    help="Override the configured cluster name.")
def kill_random_node(cluster_config_file, yes, hard, cluster_name):
    """Kills a random Ray node. For testing purposes only."""
    click.echo("Killed node with IP " +
               kill_node(cluster_config_file, yes, hard, cluster_name))


@cli.command()
@click.argument("cluster_config_file", required=True, type=str)
@click.option(
    "--lines",
    required=False,
    default=100,
    type=int,
    help="Number of lines to tail.")
@click.option(
    "--cluster-name",
    "-n",
    required=False,
    type=str,
    help="Override the configured cluster name.")
@add_click_options(logging_options)
def monitor(cluster_config_file, lines, cluster_name, log_new_style, log_color,
            verbose):
    """Tails the autoscaler logs of a Ray cluster."""
    cli_logger.old_style = not log_new_style
    cli_logger.color_mode = log_color
    cli_logger.verbosity = verbose
    cli_logger.detect_colors()

    monitor_cluster(cluster_config_file, lines, cluster_name)


@cli.command()
@click.argument("cluster_config_file", required=True, type=str)
@click.option(
    "--start",
    is_flag=True,
    default=False,
    help="Start the cluster if needed.")
@click.option(
    "--screen", is_flag=True, default=False, help="Run the command in screen.")
@click.option(
    "--tmux", is_flag=True, default=False, help="Run the command in tmux.")
@click.option(
    "--cluster-name",
    "-n",
    required=False,
    type=str,
    help="Override the configured cluster name.")
@click.option(
    "--no-config-cache",
    is_flag=True,
    default=False,
    help="Disable the local cluster config cache.")
@click.option(
    "--new", "-N", is_flag=True, help="Force creation of a new screen.")
@click.option(
    "--port-forward",
    "-p",
    required=False,
    multiple=True,
    type=int,
    help="Port to forward. Use this multiple times to forward multiple ports.")
@add_click_options(logging_options)
def attach(cluster_config_file, start, screen, tmux, cluster_name,
           no_config_cache, new, port_forward, log_new_style, log_color,
           verbose):
    """Create or attach to a SSH session to a Ray cluster."""
    cli_logger.old_style = not log_new_style
    cli_logger.color_mode = log_color
    cli_logger.verbosity = verbose
    cli_logger.detect_colors()

    port_forward = [(port, port) for port in list(port_forward)]
    attach_cluster(
        cluster_config_file,
        start,
        screen,
        tmux,
        cluster_name,
        no_config_cache=no_config_cache,
        new=new,
        port_forward=port_forward)


@cli.command()
@click.argument("cluster_config_file", required=True, type=str)
@click.argument("source", required=False, type=str)
@click.argument("target", required=False, type=str)
@click.option(
    "--cluster-name",
    "-n",
    required=False,
    type=str,
    help="Override the configured cluster name.")
@add_click_options(logging_options)
def rsync_down(cluster_config_file, source, target, cluster_name,
               log_new_style, log_color, verbose):
    """Download specific files from a Ray cluster."""
    cli_logger.old_style = not log_new_style
    cli_logger.color_mode = log_color
    cli_logger.verbosity = verbose
    cli_logger.detect_colors()

    rsync(cluster_config_file, source, target, cluster_name, down=True)


@cli.command()
@click.argument("cluster_config_file", required=True, type=str)
@click.argument("source", required=False, type=str)
@click.argument("target", required=False, type=str)
@click.option(
    "--cluster-name",
    "-n",
    required=False,
    type=str,
    help="Override the configured cluster name.")
@click.option(
    "--all-nodes",
    "-A",
    is_flag=True,
    required=False,
    help="Upload to all nodes (workers and head).")
@add_click_options(logging_options)
def rsync_up(cluster_config_file, source, target, cluster_name, all_nodes,
             log_new_style, log_color, verbose):
    """Upload specific files to a Ray cluster."""
    cli_logger.old_style = not log_new_style
    cli_logger.color_mode = log_color
    cli_logger.verbosity = verbose
    cli_logger.detect_colors()

    rsync(
        cluster_config_file,
        source,
        target,
        cluster_name,
        down=False,
        all_nodes=all_nodes)


@cli.command(context_settings={"ignore_unknown_options": True})
@click.argument("cluster_config_file", required=True, type=str)
@click.option(
    "--stop",
    is_flag=True,
    default=False,
    help="Stop the cluster after the command finishes running.")
@click.option(
    "--start",
    is_flag=True,
    default=False,
    help="Start the cluster if needed.")
@click.option(
    "--screen",
    is_flag=True,
    default=False,
    help="Run the command in a screen.")
@click.option(
    "--tmux", is_flag=True, default=False, help="Run the command in tmux.")
@click.option(
    "--cluster-name",
    "-n",
    required=False,
    type=str,
    help="Override the configured cluster name.")
@click.option(
    "--no-config-cache",
    is_flag=True,
    default=False,
    help="Disable the local cluster config cache.")
@click.option(
    "--port-forward",
    "-p",
    required=False,
    multiple=True,
    type=int,
    help="Port to forward. Use this multiple times to forward multiple ports.")
@click.argument("script", required=True, type=str)
@click.option(
    "--args",
    required=False,
    type=str,
    help="(deprecated) Use '-- --arg1 --arg2' for script args.")
@click.argument("script_args", nargs=-1)
@add_click_options(logging_options)
def submit(cluster_config_file, screen, tmux, stop, start, cluster_name,
           no_config_cache, port_forward, script, args, script_args,
           log_new_style, log_color, verbose):
    """Uploads and runs a script on the specified cluster.

    The script is automatically synced to the following location:

        os.path.join("~", os.path.basename(script))

    Example:
        >>> ray submit [CLUSTER.YAML] experiment.py -- --smoke-test
    """
    cli_logger.old_style = not log_new_style
    cli_logger.color_mode = log_color
    cli_logger.verbosity = verbose
    cli_logger.detect_colors()

    cli_logger.doassert(not (screen and tmux),
                        "`{}` and `{}` are incompatible.", cf.bold("--screen"),
                        cf.bold("--tmux"))
    cli_logger.doassert(
        not (script_args and args),
        "`{0}` and `{1}` are incompatible. Use only `{1}`.\n"
        "Example: `{2}`", cf.bold("--args"), cf.bold("-- <args ...>"),
        cf.bold("ray submit script.py -- --arg=123 --flag"))

    assert not (screen and tmux), "Can specify only one of `screen` or `tmux`."
    assert not (script_args and args), "Use -- --arg1 --arg2 for script args."

    if args:
        cli_logger.warning(
            "`{}` is deprecated and will be removed in the future.",
            cf.bold("--args"))
        cli_logger.warning("Use `{}` instead. Example: `{}`.",
                           cf.bold("-- <args ...>"),
                           cf.bold("ray submit script.py -- --arg=123 --flag"))
        cli_logger.newline()
        cli_logger.old_warning(
            logger,
            "ray submit [yaml] [script.py] --args=... is deprecated and "
            "will be removed in a future version of Ray. Use "
            "`ray submit [yaml] script.py -- --arg1 --arg2` instead.")

    if start:
        create_or_update_cluster(
            config_file=cluster_config_file,
            override_min_workers=None,
            override_max_workers=None,
            no_restart=False,
            restart_only=False,
            yes=True,
            override_cluster_name=cluster_name,
<<<<<<< HEAD
            no_config_cache=no_config_cache,
=======
            no_config_cache=False,
>>>>>>> f8766937
            redirect_command_output=False,
            use_login_shells=True)
    target = os.path.basename(script)
    target = os.path.join("~", target)
    rsync(
        cluster_config_file,
        script,
        target,
        cluster_name,
        no_config_cache=no_config_cache,
        down=False)

    command_parts = ["python", target]
    if script_args:
        command_parts += list(script_args)
    elif args is not None:
        command_parts += [args]

    port_forward = [(port, port) for port in list(port_forward)]
    cmd = " ".join(command_parts)
    exec_cluster(
        cluster_config_file,
        cmd=cmd,
        run_env="docker",
        screen=screen,
        tmux=tmux,
        stop=stop,
        start=False,
        override_cluster_name=cluster_name,
        no_config_cache=no_config_cache,
        port_forward=port_forward)


@cli.command()
@click.argument("cluster_config_file", required=True, type=str)
@click.argument("cmd", required=True, type=str)
@click.option(
    "--run-env",
    required=False,
    type=click.Choice(RUN_ENV_TYPES),
    default="auto",
    help="Choose whether to execute this command in a container or directly on"
    " the cluster head. Only applies when docker is configured in the YAML.")
@click.option(
    "--stop",
    is_flag=True,
    default=False,
    help="Stop the cluster after the command finishes running.")
@click.option(
    "--start",
    is_flag=True,
    default=False,
    help="Start the cluster if needed.")
@click.option(
    "--screen",
    is_flag=True,
    default=False,
    help="Run the command in a screen.")
@click.option(
    "--tmux", is_flag=True, default=False, help="Run the command in tmux.")
@click.option(
    "--cluster-name",
    "-n",
    required=False,
    type=str,
    help="Override the configured cluster name.")
@click.option(
    "--no-config-cache",
    is_flag=True,
    default=False,
    help="Disable the local cluster config cache.")
@click.option(
    "--port-forward",
    "-p",
    required=False,
    multiple=True,
    type=int,
    help="Port to forward. Use this multiple times to forward multiple ports.")
@add_click_options(logging_options)
def exec(cluster_config_file, cmd, run_env, screen, tmux, stop, start,
         cluster_name, no_config_cache, port_forward, log_new_style, log_color,
         verbose):
    """Execute a command via SSH on a Ray cluster."""
    cli_logger.old_style = not log_new_style
    cli_logger.color_mode = log_color
    cli_logger.verbosity = verbose
    cli_logger.detect_colors()

    port_forward = [(port, port) for port in list(port_forward)]

    exec_cluster(
        cluster_config_file,
        cmd=cmd,
        run_env=run_env,
        screen=screen,
        tmux=tmux,
        stop=stop,
        start=start,
        override_cluster_name=cluster_name,
        no_config_cache=no_config_cache,
        port_forward=port_forward)


@cli.command()
@click.argument("cluster_config_file", required=True, type=str)
@click.option(
    "--cluster-name",
    "-n",
    required=False,
    type=str,
    help="Override the configured cluster name.")
def get_head_ip(cluster_config_file, cluster_name):
    """Return the head node IP of a Ray cluster."""
    click.echo(get_head_node_ip(cluster_config_file, cluster_name))


@cli.command()
@click.argument("cluster_config_file", required=True, type=str)
@click.option(
    "--cluster-name",
    "-n",
    required=False,
    type=str,
    help="Override the configured cluster name.")
def get_worker_ips(cluster_config_file, cluster_name):
    """Return the list of worker IPs of a Ray cluster."""
    worker_ips = get_worker_node_ips(cluster_config_file, cluster_name)
    click.echo("\n".join(worker_ips))


@cli.command()
def stack():
    """Take a stack dump of all Python workers on the local machine."""
    COMMAND = """
pyspy=`which py-spy`
if [ ! -e "$pyspy" ]; then
    echo "ERROR: Please 'pip install py-spy' (or ray[debug]) first"
    exit 1
fi
# Set IFS to iterate over lines instead of over words.
export IFS="
"
# Call sudo to prompt for password before anything has been printed.
sudo true
workers=$(
    ps aux | grep -E ' ray_|default_worker.py' | grep -v grep
)
for worker in $workers; do
    echo "Stack dump for $worker";
    pid=`echo $worker | awk '{print $2}'`;
    sudo $pyspy dump --pid $pid;
    echo;
done
    """
    subprocess.call(COMMAND, shell=True)


@cli.command()
def microbenchmark():
    """Run a local Ray microbenchmark on the current machine."""
    from ray.ray_perf import main
    main()


@cli.command()
@click.option(
    "--address",
    required=False,
    type=str,
    help="Override the redis address to connect to.")
def timeline(address):
    """Take a Chrome tracing timeline for a Ray cluster."""
    if not address:
        address = services.find_redis_address_or_die()
    logger.info(f"Connecting to Ray instance at {address}.")
    ray.init(address=address)
    time = datetime.today().strftime("%Y-%m-%d_%H-%M-%S")
    filename = os.path.join(ray.utils.get_user_temp_dir(),
                            f"ray-timeline-{time}.json")
    ray.timeline(filename=filename)
    size = os.path.getsize(filename)
    logger.info(f"Trace file written to {filename} ({size} bytes).")
    logger.info(
        "You can open this with chrome://tracing in the Chrome browser.")


@cli.command()
@click.option(
    "--address",
    required=False,
    type=str,
    help="Override the address to connect to.")
def statistics(address):
    """Get the current metrics protobuf from a Ray cluster (developer tool)."""
    if not address:
        address = services.find_redis_address_or_die()
    logger.info(f"Connecting to Ray instance at {address}.")
    ray.init(address=address)

    import grpc
    from ray.core.generated import node_manager_pb2
    from ray.core.generated import node_manager_pb2_grpc

    for raylet in ray.nodes():
        raylet_address = "{}:{}".format(raylet["NodeManagerAddress"],
                                        ray.nodes()[0]["NodeManagerPort"])
        logger.info(f"Querying raylet {raylet_address}")

        channel = grpc.insecure_channel(raylet_address)
        stub = node_manager_pb2_grpc.NodeManagerServiceStub(channel)
        reply = stub.GetNodeStats(
            node_manager_pb2.GetNodeStatsRequest(include_memory_info=False),
            timeout=2.0)
        print(reply)


@cli.command()
@click.option(
    "--address",
    required=False,
    type=str,
    help="Override the address to connect to.")
@click.option(
    "--redis_password",
    required=False,
    type=str,
    default=ray_constants.REDIS_DEFAULT_PASSWORD,
    help="Connect to ray with redis_password.")
def memory(address, redis_password):
    """Print object references held in a Ray cluster."""
    if not address:
        address = services.find_redis_address_or_die()
    logger.info(f"Connecting to Ray instance at {address}.")
    ray.init(address=address, redis_password=redis_password)
    print(ray.internal.internal_api.memory_summary())


@cli.command()
@click.option(
    "--address",
    required=False,
    type=str,
    help="Override the address to connect to.")
def status(address):
    """Print cluster status, including autoscaling info."""
    if not address:
        address = services.find_redis_address_or_die()
    logger.info(f"Connecting to Ray instance at {address}.")
    ray.init(address=address)
    print(debug_status())


@cli.command()
@click.option(
    "--address",
    required=False,
    type=str,
    help="Override the address to connect to.")
def globalgc(address):
    """Trigger Python garbage collection on all cluster workers."""
    if not address:
        address = services.find_redis_address_or_die()
    logger.info(f"Connecting to Ray instance at {address}.")
    ray.init(address=address)
    ray.internal.internal_api.global_gc()
    print("Triggered gc.collect() on all workers.")


@cli.command()
@click.option("-v", "--verbose", is_flag=True)
@click.option(
    "--dryrun",
    is_flag=True,
    help="Identifies the wheel but does not execute the installation.")
def install_nightly(verbose, dryrun):
    """Install the latest wheels for Ray.

    This uses the same python environment as the one that Ray is currently
    installed in. Make sure that there is no Ray processes on this
    machine (ray stop) when running this command.
    """
    raydir = os.path.abspath(os.path.dirname(ray.__file__))
    all_wheels_path = os.path.join(raydir, "nightly-wheels.yaml")

    wheels = None
    if os.path.exists(all_wheels_path):
        with open(all_wheels_path) as f:
            wheels = yaml.safe_load(f)

    if not wheels:
        raise click.ClickException(
            f"Wheels not found in '{all_wheels_path}'! "
            "Please visit https://docs.ray.io/en/master/installation.html to "
            "obtain the latest wheels.")

    platform = sys.platform
    py_version = "{0}.{1}".format(*sys.version_info[:2])

    matching_wheel = None
    for target_platform, wheel_map in wheels.items():
        if verbose:
            print(f"Evaluating os={target_platform}, python={list(wheel_map)}")
        if platform.startswith(target_platform):
            if py_version in wheel_map:
                matching_wheel = wheel_map[py_version]
                break
        if verbose:
            print("Not matched.")

    if matching_wheel is None:
        raise click.ClickException(
            "Unable to identify a matching platform. "
            "Please visit https://docs.ray.io/en/master/installation.html to "
            "obtain the latest wheels.")
    if dryrun:
        print(f"Found wheel: {matching_wheel}")
    else:
        cmd = [sys.executable, "-m", "pip", "install", "-U", matching_wheel]
        print(f"Running: {' '.join(cmd)}.")
        subprocess.check_call(cmd)


def add_command_alias(command, name, hidden):
    new_command = copy.deepcopy(command)
    new_command.hidden = hidden
    cli.add_command(new_command, name=name)


cli.add_command(dashboard)
cli.add_command(start)
cli.add_command(stop)
cli.add_command(up)
add_command_alias(up, name="create_or_update", hidden=True)
cli.add_command(attach)
cli.add_command(exec)
add_command_alias(exec, name="exec_cmd", hidden=True)
add_command_alias(rsync_down, name="rsync_down", hidden=True)
add_command_alias(rsync_up, name="rsync_up", hidden=True)
cli.add_command(submit)
cli.add_command(down)
add_command_alias(down, name="teardown", hidden=True)
cli.add_command(kill_random_node)
add_command_alias(get_head_ip, name="get_head_ip", hidden=True)
cli.add_command(get_worker_ips)
cli.add_command(microbenchmark)
cli.add_command(stack)
cli.add_command(statistics)
cli.add_command(status)
cli.add_command(memory)
cli.add_command(globalgc)
cli.add_command(timeline)
cli.add_command(project_cli)
cli.add_command(session_cli)
cli.add_command(install_nightly)

try:
    from ray.serve.scripts import serve_cli
    cli.add_command(serve_cli)
except Exception as e:
    logger.debug(f"Integrating ray serve command line tool failed with {e}")


def main():
    return cli()


if __name__ == "__main__":
    main()<|MERGE_RESOLUTION|>--- conflicted
+++ resolved
@@ -920,12 +920,7 @@
     "--redirect-command-output",
     is_flag=True,
     default=False,
-<<<<<<< HEAD
     help="Whether to redirect command output to a file.")
-=======
-    help=("Redirect command output to a file instead "
-          "of straight to the terminal."))
->>>>>>> f8766937
 @click.option(
     "--use-login-shells/--use-normal-shells",
     is_flag=True,
@@ -964,15 +959,6 @@
                 "Could not download remote cluster configuration file.")
             cli_logger.old_info(logger, "Error downloading file: ", e)
     create_or_update_cluster(
-<<<<<<< HEAD
-        cluster_config_file,
-        min_workers,
-        max_workers,
-        no_restart,
-        restart_only,
-        yes,
-        cluster_name,
-=======
         config_file=cluster_config_file,
         override_min_workers=min_workers,
         override_max_workers=max_workers,
@@ -980,7 +966,6 @@
         restart_only=restart_only,
         yes=yes,
         override_cluster_name=cluster_name,
->>>>>>> f8766937
         no_config_cache=no_config_cache,
         redirect_command_output=redirect_command_output,
         use_login_shells=use_login_shells)
@@ -1281,11 +1266,7 @@
             restart_only=False,
             yes=True,
             override_cluster_name=cluster_name,
-<<<<<<< HEAD
             no_config_cache=no_config_cache,
-=======
-            no_config_cache=False,
->>>>>>> f8766937
             redirect_command_output=False,
             use_login_shells=True)
     target = os.path.basename(script)
