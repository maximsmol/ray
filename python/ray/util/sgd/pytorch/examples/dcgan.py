--- conflicted
+++ resolved
@@ -21,11 +21,7 @@
 
 
 def data_creator(config):
-<<<<<<< HEAD
-    return datasets.MNIST(
-=======
     dataset = datasets.MNIST(
->>>>>>> c2c6d964
         root="~/mnist/",
         download=True,
         transform=transforms.Compose([
@@ -33,12 +29,6 @@
             transforms.ToTensor(),
             transforms.Normalize((0.5, ), (0.5, )),
         ]))
-<<<<<<< HEAD
-
-
-class Generator(nn.Module):
-    def __init__(self, latent_vector_size=100, features=32, num_channels=1):
-=======
     if config.get("test_mode"):
         dataset = torch.utils.data.Subset(dataset, list(range(64)))
     return dataset
@@ -46,7 +36,6 @@
 
 class Generator(nn.Module):
     def __init__(self, latent_vector_size, features=32, num_channels=1):
->>>>>>> c2c6d964
         super(Generator, self).__init__()
         self.latent_vector_size = latent_vector_size
         self.main = nn.Sequential(
@@ -118,12 +107,8 @@
     discriminator = Discriminator()
     discriminator.apply(weights_init)
 
-<<<<<<< HEAD
-    generator = Generator()
-=======
     generator = Generator(
         latent_vector_size=config.get("latent_vector_size", 100))
->>>>>>> c2c6d964
     generator.apply(weights_init)
     return discriminator, generator
 
@@ -143,19 +128,12 @@
                                    if torch.cuda.is_available() else "cpu")
 
         self.classifier = LeNet()
-<<<<<<< HEAD
-        self.classifier.load_state_dict(torch.load(config["model_path"]))
-        self.classifier.eval()
-
-    def inception_score(self, imgs, batch_size=32, splits=1):
-=======
         self.classifier.load_state_dict(
             torch.load(config["classification_model_path"]))
         self.classifier.eval()
 
     def inception_score(self, imgs, batch_size=32, splits=1):
         """Calculate the inception score of the generated images."""
->>>>>>> c2c6d964
         N = len(imgs)
         dataloader = torch.utils.data.DataLoader(imgs, batch_size=batch_size)
         up = nn.Upsample(
@@ -166,10 +144,7 @@
             x = self.classifier(x)
             return F.softmax(x).data.cpu().numpy()
 
-<<<<<<< HEAD
-=======
         # Obtain predictions for the fake provided images
->>>>>>> c2c6d964
         preds = np.zeros((N, 10))
         for i, batch in enumerate(dataloader, 0):
             batch = batch.type(torch.FloatTensor)
@@ -192,25 +167,14 @@
         return np.mean(split_scores), np.std(split_scores)
 
     @override(TrainingOperator)
-<<<<<<< HEAD
-    def train_batch(self, batch, batch_idx):
-        """Trains on one batch of data from the data creator.
-
-        User needs to manually handle
-        """
-=======
     def train_batch(self, batch, batch_info):
         """Trains on one batch of data from the data creator."""
->>>>>>> c2c6d964
         real_label = 1
         fake_label = 0
         discriminator, generator = self.models
         optimD, optimG = self.optimizers
 
-<<<<<<< HEAD
-=======
         # Compute a discriminator update for real images
->>>>>>> c2c6d964
         discriminator.zero_grad()
         real_cpu = batch[0].to(self.device)
         batch_size = real_cpu.size(0)
@@ -219,10 +183,6 @@
         errD_real = self.criterion(output, label)
         errD_real.backward()
 
-<<<<<<< HEAD
-        noise = torch.randn(
-            batch_size, generator.latent_vector_size, 1, 1, device=self.device)
-=======
         # Compute a discriminator update for fake images
         noise = torch.randn(
             batch_size,
@@ -230,7 +190,6 @@
             1,
             1,
             device=self.device)
->>>>>>> c2c6d964
         fake = generator(noise)
         label.fill_(fake_label)
         output = discriminator(fake.detach()).view(-1)
@@ -241,10 +200,7 @@
         # Update the discriminator
         optimD.step()
 
-<<<<<<< HEAD
-=======
         # Update the generator
->>>>>>> c2c6d964
         generator.zero_grad()
         label.fill_(real_label)
         output = discriminator(fake).view(-1)
@@ -267,11 +223,7 @@
         "test_mode": test_mode,
         "classification_model_path": os.path.join(
             os.path.dirname(ray.__file__),
-<<<<<<< HEAD
-            "experimental/sgd/pytorch/examples/mnist_cnn.pt")
-=======
             "util/sgd/pytorch/examples/mnist_cnn.pt")
->>>>>>> c2c6d964
     }
     trainer = PyTorchTrainer(
         model_creator,
@@ -284,13 +236,8 @@
         use_gpu=use_gpu,
         batch_size=16 if test_mode else 512,
         backend="nccl" if use_gpu else "gloo")
-<<<<<<< HEAD
-    for i in range(10):
-        stats = trainer.train(num_steps=test_mode or None)
-=======
     for i in range(5):
         stats = trainer.train()
->>>>>>> c2c6d964
         print(stats)
 
     return trainer
@@ -304,11 +251,7 @@
         "--address",
         required=False,
         type=str,
-<<<<<<< HEAD
-        help="the address to use for connecting to a cluster.")
-=======
         help="the address to use to connect to a cluster.")
->>>>>>> c2c6d964
     parser.add_argument(
         "--num-replicas",
         "-n",
