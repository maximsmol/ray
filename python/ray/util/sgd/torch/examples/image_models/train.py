--- conflicted
+++ resolved
@@ -28,8 +28,8 @@
 from ray.util.sgd import TorchTrainer
 from ray.util.sgd.torch import TrainingOperator
 
+import ray.util.sgd.torch.examples.image_models.util as util
 from ray.util.sgd.torch.examples.image_models.args import parse_args
-<<<<<<< HEAD
 
 class SegOperator(TrainingOperator):
     def setup(self):
@@ -192,9 +192,6 @@
     # return OrderedDict([('loss', losses_m.avg)])
 
     # return metric_meters.summary()
-=======
-import ray.util.sgd.torch.examples.image_models.util as util
->>>>>>> 1223ad92
 
 def model_creator(config):
     args = config["args"]
