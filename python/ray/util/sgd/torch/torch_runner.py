import collections
from filelock import FileLock
import logging
import inspect
import itertools
import os
import tempfile
import torch

import ray
from ray.util.sgd.torch.constants import USE_FP16, SCHEDULER_STEP
from ray.util.sgd.torch.training_operator import TrainingOperator
from ray.util.sgd import utils

logger = logging.getLogger(__name__)
amp = None

try:
    from apex import amp
except ImportError:
    logger.debug("apex is not installed.")
    pass


class TorchRunner:
    """Manages a PyTorch model for training.

    Args:
        model_creator (dict -> Model(s)): see torch_trainer.py
        data_creator (dict -> Iterable(s)): see torch_trainer.py.
        optimizer_creator ((models, dict) -> optimizers): see torch_trainer.py.
        loss_creator (torch.nn.*Loss class | dict -> loss):
            see torch_trainer.py.
        scheduler_creator ((optimizers, dict) -> scheduler): see
            torch_trainer.py.
        training_operator_cls: see torch_trainer.py
        config (dict): see torch_trainer.py.
        use_fp16 (bool): see torch_trainer.py.
        apex_args (dict|None): see torch_trainer.py.
        scheduler_step_freq (str): see torch_trainer.py.
    """

    def __init__(self,
                 model_creator,
                 data_creator,
                 optimizer_creator,
                 loss_creator=None,
                 scheduler_creator=None,
                 training_operator_cls=None,
                 config=None,
                 use_fp16=False,
                 apex_args=None,
                 scheduler_step_freq="batch"):
        self.model_creator = model_creator
        self.optimizer_creator = optimizer_creator
        self.loss_creator = loss_creator
        self.data_creator = data_creator
        self.scheduler_creator = scheduler_creator
        self.training_operator_cls = training_operator_cls or TrainingOperator
        self.config = {} if config is None else config

        self.timers = utils.TimerCollection()
        self.epochs = 0
        self.models = None
        self.optimizers = None
        self.criterion = None
        self.schedulers = None
        self.train_loader = None
        self.validation_loader = None
        self.use_fp16 = use_fp16
        self.apex_args = apex_args or {}
        if use_fp16 and not amp:
            raise ImportError(
                "Please install apex from "
                "https://www.github.com/nvidia/apex to use fp16 training.")
        self.scheduler_step_freq = scheduler_step_freq

<<<<<<< HEAD
        import warnings
        warnings.filterwarnings('ignore')

    def _validate_datasets(self, dataset):
        assert dataset, "Datasets need to be returned in data_creator."
        if issubclass(type(dataset), Dataset):
            return dataset, None
        elif len(dataset) == 2 and issubclass(type(dataset[0]), Dataset):
            return dataset
        else:
            raise ValueError("Datasets must be <= 2. Got {}".format(dataset))
=======
    def _validate_loaders(self, loaders):
        assert loaders, "Loaders need to be returned in data_creator."
        if isinstance(loaders, (tuple, list)):
            if len(loaders) == 1:
                return loaders, None
            elif len(loaders) == 2:
                return loaders
            else:
                raise ValueError(
                    "Number of loaders must be <= 2. Got {}".format(loaders))
        # No great way of checking type otherwise
        return loaders, None

    def _initialize_dataloaders(self):
        logger.debug("Instantiating dataloaders.")
        # When creating loaders, a filelock will be used to ensure no
        # race conditions in data downloading among different workers.
        with FileLock(os.path.join(tempfile.gettempdir(), ".ray_data.lock")):
            loaders = self.data_creator(self.config)
            train_loader, val_loader = self._validate_loaders(loaders)
            if not isinstance(train_loader, torch.utils.data.DataLoader):
                logger.warning(
                    "TorchTrainer data_creator return values are no longer "
                    "wrapped as DataLoaders. Users must return DataLoader(s) "
                    "in data_creator. This warning will be removed in "
                    "a future version of Ray.")

        self.train_loader, self.validation_loader = train_loader, val_loader
>>>>>>> 768d0b3b

    def _create_loss(self):
        if not self.loss_creator:
            return
        logger.debug("Creating loss.")
        if inspect.isclass(self.loss_creator) and issubclass(
                self.loss_creator, torch.nn.modules.loss._Loss):
            self.criterion = self.loss_creator()
        else:
            self.criterion = self.loss_creator(self.config)

        if torch.cuda.is_available() and hasattr(self.criterion, "cuda"):
            self.criterion = self.criterion.cuda()

    def _create_schedulers_if_available(self):
        # Learning rate schedules are optional.
        if not self.scheduler_creator:
            return
        self.schedulers = self.scheduler_creator(self.given_optimizers,
                                                 self.config)

        if not isinstance(self.schedulers, collections.Iterable):
            self.schedulers = [self.schedulers]

    def _try_setup_apex(self):
        """Sets up the model for fp16 training via apex if available."""
        if self.use_fp16 and amp:
            self.models, self.optimizers = amp.initialize(
                self.models, self.optimizers, **self.apex_args)

    def setup(self, batch_reporter):
        """Initializes the model."""
        logger.debug("Creating model")
        self.models = self.model_creator(self.config)
        if not isinstance(self.models, collections.Iterable):
            self.models = [self.models]
        if torch.cuda.is_available():
            self.models = [model.cuda() for model in self.models]

        logger.debug("Creating optimizer")
        self.optimizers = self.optimizer_creator(self.given_models,
                                                 self.config)
        if not isinstance(self.optimizers, collections.Iterable):
            self.optimizers = [self.optimizers]
        self._create_schedulers_if_available()
        self._try_setup_apex()
        self._create_loss()
        self._initialize_dataloaders()
        self.training_operator = self.training_operator_cls(
            self.config,
            models=self.models,
            optimizers=self.optimizers,
            criterion=self.criterion,
            train_loader=self.train_loader,
            validation_loader=self.validation_loader,
            world_rank=0,
            schedulers=self.schedulers,
            use_fp16=self.use_fp16)

        self.training_operator._set_batch_logs_reporter(batch_reporter)

    def get_node_ip(self):
        """Returns the IP address of the current node."""
        return ray.services.get_node_ip_address()

    def find_free_port(self):
        """Finds a free port on the current node."""
        return utils.find_free_port()

    def train_epoch(self, num_steps=None, profile=False, info=None):
        """Runs a training epoch and updates the model parameters."""
        logger.debug("Begin Training Step {}".format(self.epochs + 1))
        info = info or {}
        self._toggle_profiling(profile=profile)

        info.update({
            USE_FP16: self.use_fp16,
            SCHEDULER_STEP: self.scheduler_step_freq
        })
        with self.timers.record("train_epoch"):
            iterator = self.train_loader
            if num_steps:
                iterator = itertools.islice(iter(self.train_loader), num_steps)
            train_stats = self.training_operator.train_epoch(iterator, info)

        self.epochs += 1
        # This is so that `epochs` is first in ordering.
        stats = dict(epoch=self.epochs, **train_stats)
        if profile:
            stats.update(profile=self.timers.stats())
        return stats

    def validate(self, num_steps=None, profile=False, info=None):
        """Evaluates the model on the validation data set."""
        if self.validation_loader is None:
            raise ValueError("No validation dataloader provided.")
        info = info or {}
        self._toggle_profiling(profile=profile)

        with self.timers.record("validation"):
            iterator = self.validation_loader
            if num_steps:
                iterator = itertools.islice(
                    iter(self.validation_loader), num_steps)
            validation_stats = self.training_operator.validate(
                iterator, info=info)
        if profile:
            validation_stats.update(profile=self.timers.stats())
        return validation_stats

    def _toggle_profiling(self, profile=False):
        """Enables/Disables and resets timing profiles."""
        if profile:
            self.timers.enable()
            self.timers.reset()
        else:
            self.timers.disable()
        self.training_operator._set_timers(self.timers)

    def _get_model_state_dicts(self):
        # This is so that we create a duplicate of weights into CPU rather than
        # move the model weights entirely out of the GPU, so that we can
        # resume training while saving intermediate checkpoints.
        cpu_state_dicts = []
        for model in self.models:
            state_dict = model.state_dict()
            cpu_state_dicts += [{k: v.cpu() for k, v in state_dict.items()}]
        return cpu_state_dicts

    def _set_model_state_dicts(self, models_state_dicts):
        for model, state_dict in zip(self.models, models_state_dicts):
            model.load_state_dict(state_dict)

    def get_state(self):
        """Returns the state of the runner."""

        state = {
            "epoch": self.epochs,
            "operator": self.training_operator.state_dict(),
            "models": self._get_model_state_dicts(),
            "optimizers": [opt.state_dict() for opt in self.optimizers]
        }
        if self.schedulers:
            state.update({
                "schedulers": [
                    scheduler.state_dict() for scheduler in self.schedulers
                ]
            })
        # Check if fp16 is True and if NVIDIA Apex is imported.
        if self.use_fp16 and amp:
            state.update({"amp": amp.state_dict()})
        return state

    def set_state(self, state):
        """Sets the state of the model."""
        # TODO: restore timer stats
        self._set_model_state_dicts(state["models"])
        for optimizer, state_dict in zip(self.optimizers, state["optimizers"]):
            optimizer.load_state_dict(state_dict)
        if self.schedulers:
            for scheduler, state_dict in zip(self.schedulers,
                                             state["schedulers"]):
                scheduler.load_state_dict(state_dict)

        if self.use_fp16 and "amp" in state and amp:
            amp.load_state_dict(state["amp"])
        self.epochs = state["epoch"]
        self.training_operator.load_state_dict(state_dict)

    def apply(self, fn):
        return fn()

    def apply_operator(self, fn):
        return fn(self.training_operator)

    def shutdown(self):
        """Attempts to shut down the worker."""
        del self.training_operator
        del self.validation_loader
        del self.train_loader
        del self.criterion
        del self.optimizers
        del self.models
        if torch.cuda.is_available():
            torch.cuda.empty_cache()

    @property
    def given_models(self):
        if len(self.models) > 1:
            return self.models
        else:
            return self.models[0]

    @property
    def given_optimizers(self):
        if len(self.optimizers) > 1:
            return self.optimizers
        else:
            return self.optimizers[0]

    @property
    def given_schedulers(self):
        if not self.schedulers:
            return self.schedulers
        if len(self.schedulers) > 1:
            return self.schedulers
        else:
            return self.schedulers[0]<|MERGE_RESOLUTION|>--- conflicted
+++ resolved
@@ -75,19 +75,6 @@
                 "https://www.github.com/nvidia/apex to use fp16 training.")
         self.scheduler_step_freq = scheduler_step_freq
 
-<<<<<<< HEAD
-        import warnings
-        warnings.filterwarnings('ignore')
-
-    def _validate_datasets(self, dataset):
-        assert dataset, "Datasets need to be returned in data_creator."
-        if issubclass(type(dataset), Dataset):
-            return dataset, None
-        elif len(dataset) == 2 and issubclass(type(dataset[0]), Dataset):
-            return dataset
-        else:
-            raise ValueError("Datasets must be <= 2. Got {}".format(dataset))
-=======
     def _validate_loaders(self, loaders):
         assert loaders, "Loaders need to be returned in data_creator."
         if isinstance(loaders, (tuple, list)):
@@ -116,7 +103,6 @@
                     "a future version of Ray.")
 
         self.train_loader, self.validation_loader = train_loader, val_loader
->>>>>>> 768d0b3b
 
     def _create_loss(self):
         if not self.loss_creator:
