--- conflicted
+++ resolved
@@ -250,13 +250,8 @@
 
         # Compute output.
         with self.timers.record("fwd"):
-<<<<<<< HEAD
             output = self.model(features)
             loss = self.train_criterion(output, target)
-=======
-            output = self.model(*features)
-            loss = self.criterion(output, target)
->>>>>>> cd5a207d
 
         # Compute gradients in a backward pass.
         with self.timers.record("grad"):
@@ -342,13 +337,8 @@
         # compute output
 
         with self.timers.record("eval_fwd"):
-<<<<<<< HEAD
             output = self.model(features)
             loss = self.val_criterion(output, target)
-=======
-            output = self.model(*features)
-            loss = self.criterion(output, target)
->>>>>>> cd5a207d
             _, predicted = torch.max(output.data, 1)
 
         num_correct = (predicted == target).sum().item()
