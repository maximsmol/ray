--- conflicted
+++ resolved
@@ -112,16 +112,11 @@
         head_node_ip = redis_address.split(":")[0]
         self.load_metrics = LoadMetrics(local_ip=head_node_ip)
         if autoscaling_config:
-<<<<<<< HEAD
             status_api.setup()
-            self.autoscaler = StandardAutoscaler(autoscaling_config,
-                                                 self.load_metrics)
-=======
             self.autoscaler = StandardAutoscaler(
                 autoscaling_config,
                 self.load_metrics,
                 prefix_cluster_info=prefix_cluster_info)
->>>>>>> 11ce1dc7
             self.autoscaling_config = autoscaling_config
         else:
             self.autoscaler = None
