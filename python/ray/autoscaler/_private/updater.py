--- conflicted
+++ resolved
@@ -233,13 +233,8 @@
                         not self.provider.is_terminated(self.node_id):
                     try:
                         # Run outside of the container
-<<<<<<< HEAD
-                        self.cmd_runner.run("uptime", run_env="host")
-=======
                         self.cmd_runner.run(
                             "uptime", timeout=5, run_env="host")
-                        cli_logger.old_debug(logger, "Uptime succeeded.")
->>>>>>> 1c409508
                         cli_logger.success("Success.")
                         return True
                     except ProcessRunnerError as e:
@@ -416,14 +411,7 @@
 
                         raise click.ClickException("Start command failed.")
 
-<<<<<<< HEAD
-    def rsync_up(self, source, target, file_mount=False):
-=======
     def rsync_up(self, source, target, docker_mount_if_possible=False):
-        cli_logger.old_info(logger, "{}Syncing {} to {}...", self.log_prefix,
-                            source, target)
-
->>>>>>> 1c409508
         options = {}
         options["docker_mount_if_possible"] = docker_mount_if_possible
         options["rsync_exclude"] = self.rsync_options.get("rsync_exclude")
@@ -432,14 +420,7 @@
         cli_logger.verbose("`rsync`ed {} (local) to {} (remote)",
                            cf.bold(source), cf.bold(target))
 
-<<<<<<< HEAD
-    def rsync_down(self, source, target, file_mount=False):
-=======
     def rsync_down(self, source, target, docker_mount_if_possible=False):
-        cli_logger.old_info(logger, "{}Syncing {} from {}...", self.log_prefix,
-                            source, target)
-
->>>>>>> 1c409508
         options = {}
         options["docker_mount_if_possible"] = docker_mount_if_possible
         options["rsync_exclude"] = self.rsync_options.get("rsync_exclude")
