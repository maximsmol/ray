--- conflicted
+++ resolved
@@ -21,413 +21,6 @@
 logger = logging.getLogger(__name__)
 
 READY_CHECK_INTERVAL = 5
-<<<<<<< HEAD
-HASH_MAX_LENGTH = 10
-KUBECTL_RSYNC = os.path.join(
-    os.path.dirname(os.path.abspath(__file__)), "kubernetes/kubectl-rsync.sh")
-
-
-class ProcessRunnerError(Exception):
-    def __init__(self, msg, msg_type,
-        code=None, command=None, message_discovered=None):
-        super(ProcessRunnerError, self).__init__(
-            "{} (discovered={}): type={}, code={}, command={}".format(
-            msg, message_discovered, msg_type, code, command))
-
-        self.msg_type = msg_type
-        self.code = code
-        self.command = command
-
-        self.message_discovered = message_discovered
-
-
-def with_interactive(cmd):
-    force_interactive = ("true && source ~/.bashrc && "
-                         "export OMP_NUM_THREADS=1 PYTHONWARNINGS=ignore && ")
-    return ["bash", "--login", "-c", "-i", quote(force_interactive + cmd)]
-
-
-class KubernetesCommandRunner:
-    def __init__(self, log_prefix, namespace, node_id, auth_config,
-                 process_runner):
-
-        self.log_prefix = log_prefix
-        self.process_runner = process_runner
-        self.node_id = node_id
-        self.namespace = namespace
-        self.kubectl = ["kubectl", "-n", self.namespace]
-
-    def run(self,
-            cmd=None,
-            timeout=120,
-            exit_on_fail=False,
-            port_forward=None,
-            with_output=False):
-        if cmd and port_forward:
-            raise Exception(
-                "exec with Kubernetes can't forward ports and execute"
-                "commands together.")
-
-        if port_forward:
-            if not isinstance(port_forward, list):
-                port_forward = [port_forward]
-            port_forward_cmd = self.kubectl + [
-                "port-forward",
-                self.node_id,
-            ] + [
-                "{}:{}".format(local, remote) for local, remote in port_forward
-            ]
-            logger.info("Port forwarding with: {}".format(
-                " ".join(port_forward_cmd)))
-            port_forward_process = subprocess.Popen(port_forward_cmd)
-            port_forward_process.wait()
-            # We should never get here, this indicates that port forwarding
-            # failed, likely because we couldn't bind to a port.
-            pout, perr = port_forward_process.communicate()
-            exception_str = " ".join(
-                port_forward_cmd) + " failed with error: " + perr
-            raise Exception(exception_str)
-        else:
-            final_cmd = self.kubectl + ["exec", "-it"]
-            final_cmd += [
-                self.node_id,
-                "--",
-            ]
-            final_cmd += with_interactive(cmd)
-            logger.info(self.log_prefix + "Running {}".format(final_cmd))
-            try:
-                if with_output:
-                    return self.process_runner.check_output(
-                        " ".join(final_cmd), shell=True)
-                else:
-                    self.process_runner.check_call(
-                        " ".join(final_cmd), shell=True)
-            except subprocess.CalledProcessError:
-                if exit_on_fail:
-                    quoted_cmd = " ".join(final_cmd[:-1] +
-                                          [quote(final_cmd[-1])])
-                    logger.error(
-                        self.log_prefix +
-                        "Command failed: \n\n  {}\n".format(quoted_cmd))
-                    sys.exit(1)
-                else:
-                    raise
-
-    def run_rsync_up(self, source, target):
-        if target.startswith("~"):
-            target = "/root" + target[1:]
-
-        try:
-            self.process_runner.check_call([
-                KUBECTL_RSYNC,
-                "-avz",
-                source,
-                "{}@{}:{}".format(self.node_id, self.namespace, target),
-            ])
-        except Exception as e:
-            logger.warning(self.log_prefix +
-                           "rsync failed: '{}'. Falling back to 'kubectl cp'"
-                           .format(e))
-            self.process_runner.check_call(self.kubectl + [
-                "cp", source, "{}/{}:{}".format(self.namespace, self.node_id,
-                                                target)
-            ])
-
-    def run_rsync_down(self, source, target):
-        if target.startswith("~"):
-            target = "/root" + target[1:]
-
-        try:
-            self.process_runner.check_call([
-                KUBECTL_RSYNC,
-                "-avz",
-                "{}@{}:{}".format(self.node_id, self.namespace, source),
-                target,
-            ])
-        except Exception as e:
-            logger.warning(self.log_prefix +
-                           "rsync failed: '{}'. Falling back to 'kubectl cp'"
-                           .format(e))
-            self.process_runner.check_call(self.kubectl + [
-                "cp", "{}/{}:{}".format(self.namespace, self.node_id, source),
-                target
-            ])
-
-    def remote_shell_command_str(self):
-        return "{} exec -it {} bash".format(" ".join(self.kubectl),
-                                            self.node_id)
-
-
-class SSHCommandRunner:
-    def __init__(self, log_prefix, node_id, provider, auth_config,
-                 cluster_name, process_runner, use_internal_ip):
-
-        ssh_control_hash = hashlib.md5(cluster_name.encode()).hexdigest()
-        ssh_user_hash = hashlib.md5(getuser().encode()).hexdigest()
-        ssh_control_path = "/tmp/ray_ssh_{}/{}".format(
-            ssh_user_hash[:HASH_MAX_LENGTH],
-            ssh_control_hash[:HASH_MAX_LENGTH])
-
-        self.log_prefix = log_prefix
-        self.process_runner = process_runner
-        self.node_id = node_id
-        self.use_internal_ip = use_internal_ip
-        self.provider = provider
-        self.ssh_private_key = auth_config["ssh_private_key"]
-        self.ssh_user = auth_config["ssh_user"]
-        self.ssh_control_path = ssh_control_path
-        self.ssh_ip = None
-
-    def get_default_ssh_options(self, connect_timeout):
-        OPTS = [
-            ("ConnectTimeout", "{}s".format(connect_timeout)),
-            ("StrictHostKeyChecking", "no"),
-            ("ControlMaster", "auto"),
-            ("ControlPath", "{}/%C".format(self.ssh_control_path)),
-            ("ControlPersist", "10s"),
-            # Try fewer extraneous key pairs.
-            ("IdentitiesOnly", "yes"),
-            # Abort if port forwarding fails (instead of just printing to
-            # stderr).
-            ("ExitOnForwardFailure", "yes"),
-            # Quickly kill the connection if network connection breaks (as
-            # opposed to hanging/blocking).
-            ("ServerAliveInterval", 5),
-            ("ServerAliveCountMax", 3),
-        ]
-
-        return ["-i", self.ssh_private_key] + [
-            x for y in (["-o", "{}={}".format(k, v)] for k, v in OPTS)
-            for x in y
-        ]
-
-    def get_node_ip(self):
-        if self.use_internal_ip:
-            return self.provider.internal_ip(self.node_id)
-        else:
-            return self.provider.external_ip(self.node_id)
-
-    def wait_for_ip(self, deadline):
-        # if we have IP do not print waiting info
-        # ip = self.get_node_ip()
-        # if ip is not None:
-        #     cli_logger.labeled_value("Fetched IP", ip)
-        #     return ip
-
-        interval = 10
-        with cli_logger.timed("Waiting for IP"):
-            while time.time() < deadline and \
-                    not self.provider.is_terminated(self.node_id):
-                cli_logger.old_info(
-                    logger, "{}Waiting for IP...", self.log_prefix)
-
-                ip = self.get_node_ip()
-                if ip is not None:
-                    cli_logger.labeled_value("Received", ip)
-                    return ip
-                cli_logger.print(
-                    "Not yet available, retrying in {} seconds",
-                    cf.bold(str(interval)))
-                time.sleep(interval)
-
-        return None
-
-    def set_ssh_ip_if_required(self):
-        if self.ssh_ip is not None:
-            return
-
-        # We assume that this never changes.
-        #   I think that's reasonable.
-        deadline = time.time() + NODE_START_WAIT_S
-        with LogTimer(self.log_prefix + "Got IP"):
-            ip = self.wait_for_ip(deadline)
-
-            cli_logger.doassert(
-                ip is not None,
-                "Could not get node IP.") # todo: msg
-            assert ip is not None, "Unable to find IP of node"
-
-        self.ssh_ip = ip
-
-        # This should run before any SSH commands and therefore ensure that
-        #   the ControlPath directory exists, allowing SSH to maintain
-        #   persistent sessions later on.
-        try:
-            os.makedirs(self.ssh_control_path, mode=0o700, exist_ok=True)
-        except OSError as e:
-            cli_logger.warning(e) # todo: msg
-            cli_logger.old_warning(logger, e)
-
-    def run(self,
-            cmd,
-            timeout=120,
-            exit_on_fail=False,
-            port_forward=None,
-            with_output=False):
-
-        self.set_ssh_ip_if_required()
-
-        ssh = ["ssh", "-tt"]
-
-        if port_forward:
-            with cli_logger.group("Forwarding ports"):
-                if not isinstance(port_forward, list):
-                    port_forward = [port_forward]
-                for local, remote in port_forward:
-                    cli_logger.verbose(
-                        "Forwarding port {} to port {} on localhost.",
-                        cf.bold(local), cf.bold(remote)) # todo: msg
-                    cli_logger.old_info(
-                        logger,
-                        "{}Forwarding {} -> localhost:{}",
-                        self.log_prefix, local, remote)
-                    ssh += ["-L", "{}:localhost:{}".format(remote, local)]
-
-        final_cmd = ssh + self.get_default_ssh_options(timeout) + [
-            "{}@{}".format(self.ssh_user, self.ssh_ip)
-        ]
-        if cmd:
-            cli_logger.old_info(
-                logger,
-                "{}Running {}",
-                self.log_prefix,
-                " ".join(final_cmd))
-            final_cmd += with_interactive(cmd)
-        else:
-            # We do this because `-o ControlMaster` causes the `-N` flag to
-            # still create an interactive shell in some ssh versions.
-            final_cmd.append(quote("while true; do sleep 86400; done"))
-
-
-        # todo: add a flag for this, we might
-        # wanna log commands with print sometimes
-        cli_logger.verbose(
-            "Running `{}`",
-            cf.bold(cmd))
-        with cli_logger.indented():
-            cli_logger.very_verbose(
-                "Full command is `{}`",
-                cf.bold(" ".join(final_cmd)))
-
-        def start_process():
-            try:
-                if with_output:
-                    return self.process_runner.check_output(final_cmd)
-                else:
-                    self.process_runner.check_call(final_cmd)
-            except subprocess.CalledProcessError as e:
-                if not cli_logger.old_style:
-                    raise ProcessRunnerError(
-                        "Command failed",
-                        "ssh_command_failed",
-                        code=e.returncode,
-                        command=final_cmd)
-
-                if exit_on_fail:
-                    quoted_cmd = " ".join(final_cmd[:-1] + \
-                        [quote(final_cmd[-1])])
-                    raise click.ClickException(
-                        "Command failed: \n\n  {}\n".format(quoted_cmd)) \
-                        from None
-                else:
-                    raise click.ClickException(
-                        "SSH command Failed. See above for the output from the"
-                        " failure.") from None
-
-        if cli_logger.verbosity > 0:
-            with cli_logger.indented():
-                start_process()
-        else:
-            start_process()
-
-    def run_rsync_up(self, source, target):
-        self.set_ssh_ip_if_required()
-
-        command = [
-            "rsync", "--rsh",
-            " ".join(["ssh"] + self.get_default_ssh_options(120)), "-avz",
-            source, "{}@{}:{}".format(self.ssh_user, self.ssh_ip, target)
-        ]
-        cli_logger.verbose("Running `{}`", cf.bold(command))
-        self.process_runner.check_call(command)
-
-    def run_rsync_down(self, source, target):
-        self.set_ssh_ip_if_required()
-
-        command = [
-            "rsync", "--rsh",
-            " ".join(["ssh"] + self.get_default_ssh_options(120)), "-avz",
-            "{}@{}:{}".format(self.ssh_user, self.ssh_ip, source), target
-        ]
-        cli_logger.verbose("Running `{}`", cf.bold(command))
-        self.process_runner.check_call(command)
-
-    def remote_shell_command_str(self):
-        return "ssh -o IdentitiesOnly=yes -i {} {}@{}\n".format(
-            self.ssh_private_key, self.ssh_user, self.ssh_ip)
-
-
-class DockerCommandRunner(SSHCommandRunner):
-    def __init__(self, docker_config, **common_args):
-        self.ssh_command_runner = SSHCommandRunner(**common_args)
-        self.docker_name = docker_config["container_name"]
-        self.docker_config = docker_config
-        self.home_dir = None
-
-    def run(self,
-            cmd,
-            timeout=120,
-            exit_on_fail=False,
-            port_forward=None,
-            with_output=False):
-
-        return self.ssh_command_runner.run(
-            cmd,
-            timeout=timeout,
-            exit_on_fail=exit_on_fail,
-            port_forward=port_forward,
-            with_output=with_output)
-
-    def check_container_status(self):
-        no_exist = "not_present"
-        cmd = check_docker_running_cmd(self.docker_name) + " ".join(
-            ["||", "echo", quote(no_exist)])
-        output = self.ssh_command_runner.run(
-            cmd, with_output=True).decode("utf-8").strip()
-        if no_exist in output:
-            return False
-        return output
-
-    def run_rsync_up(self, source, target):
-        self.ssh_command_runner.run_rsync_up(source, target)
-        if self.check_container_status():
-            self.ssh_command_runner.run("docker cp {} {}:{}".format(
-                target, self.docker_name, self.docker_expand_user(target)))
-
-    def run_rsync_down(self, source, target):
-        self.ssh_command_runner.run("docker cp {}:{} {}".format(
-            self.docker_name, self.docker_expand_user(source), source))
-        self.ssh_command_runner.run_rsync_down(source, target)
-
-    def remote_shell_command_str(self):
-        inner_str = self.ssh_command_runner.remote_shell_command_str().replace(
-            "ssh", "ssh -tt", 1).strip("\n")
-        return inner_str + " docker exec -it {} /bin/bash\n".format(
-            self.docker_name)
-
-    def docker_expand_user(self, string):
-        if string.find("~") == 0:
-            if self.home_dir is None:
-                self.home_dir = self.ssh_command_runner.run(
-                    "docker exec {} env | grep HOME | cut -d'=' -f2".format(
-                        self.docker_name),
-                    with_output=True).decode("utf-8").strip()
-            return string.replace("~", self.home_dir)
-        else:
-            return string
-=======
->>>>>>> cba95452
-
 
 class NodeUpdater:
     """A process for syncing files and running init commands on a node."""
@@ -631,7 +224,6 @@
             # Run init commands
             self.provider.set_node_tags(
                 self.node_id, {TAG_RAY_NODE_STATUS: STATUS_SETTING_UP})
-<<<<<<< HEAD
             cli_logger.labeled_value("New status", STATUS_SETTING_UP)
 
             if self.initialization_commands:
@@ -643,7 +235,10 @@
                             show_status=True):
 
                         for cmd in self.initialization_commands:
-                            self.cmd_runner.run(cmd)
+                            self.cmd_runner.run(
+                                cmd,
+                                ssh_options_override=SSHOptions(
+                                    self.auth_config.get("ssh_private_key")))
             else:
                 cli_logger.print(
                     "No initialization commands to run.",
@@ -657,8 +252,8 @@
                             self.log_prefix + "Setup commands",
                             show_status=True):
 
-                        total = len(self.setup_commands)
-                        for i, cmd in enumerate(self.setup_commands):
+                        total = len(self.initialization_commands)
+                        for i, cmd in enumerate(self.initialization_commands):
                             if cli_logger.verbosity == 0:
                                 cmd_to_print = cf.bold(cmd[:30]) + "..."
                             else:
@@ -673,16 +268,6 @@
                 cli_logger.print(
                     "No setup commands to run.",
                     _numbered=("[]", 4, 5))
-=======
-            with LogTimer(
-                    self.log_prefix + "Initialization commands",
-                    show_status=True):
-                for cmd in self.initialization_commands:
-                    self.cmd_runner.run(
-                        cmd,
-                        ssh_options_override=SSHOptions(
-                            self.auth_config.get("ssh_private_key")))
->>>>>>> cba95452
 
         with cli_logger.group(
             "Starting the Ray runtime",
