--- conflicted
+++ resolved
@@ -271,11 +271,7 @@
         """
         self.print("")
 
-<<<<<<< HEAD
-    def _print(self, msg, _level_str="INFO", _linefeed=True):
-=======
-    def _print(self, msg: str, linefeed: bool = True):
->>>>>>> f8766937
+    def _print(self, msg: str, _level_str: str = "INFO", linefeed: bool = True):
         """Proxy for printing messages.
 
         Args:
@@ -407,11 +403,7 @@
         """
         self.print(cf.green(msg), *args, _level_str="SUCC", **kwargs)
 
-<<<<<<< HEAD
-    def _warning(self, msg, *args, _level_str=None, **kwargs):
-=======
-    def warning(self, msg: str, *args: Any, **kwargs: Any):
->>>>>>> f8766937
+    def _warning(self, msg: str, *args: Any, _level_str: str = None, **kwargs: Any):
         """Prints a formatted warning message.
 
         For arguments, see `_format_msg`.
@@ -420,14 +412,10 @@
             raise ValueError("Log level not set.")
         self.print(cf.yellow(msg), *args, _level_str=_level_str, **kwargs)
 
-<<<<<<< HEAD
     def warning(self, *args, **kwargs):
         self._warning(*args, _level_str="WARN", **kwargs)
 
-    def _error(self, msg, *args, _level_str=None, **kwargs):
-=======
-    def error(self, msg: str, *args: Any, **kwargs: Any):
->>>>>>> f8766937
+    def _error(self, msg: str, *args: Any, _level_str: str = None, **kwargs: Any):
         """Prints a formatted error message.
 
         For arguments, see `_format_msg`.
@@ -439,12 +427,8 @@
     def error(self, *args, **kwargs):
         self._error(*args, _level_str="ERR", **kwargs)
 
-<<<<<<< HEAD
     # Fine to expose _level_str here, since this is a general log function.
-    def print(self, msg, *args, _level_str="INFO", _linefeed=True, **kwargs):
-=======
-    def print(self, msg: str, *args: Any, **kwargs: Any):
->>>>>>> f8766937
+    def print(self, msg: str, *args: Any,  _level_str: str = "INFO", **kwargs: Any):
         """Prints a message.
 
         For arguments, see `_format_msg`.
@@ -455,11 +439,7 @@
             _level_str=_level_str,
             _linefeed=_linefeed)
 
-<<<<<<< HEAD
-    def abort(self, msg=None, exc=None, *args, **kwargs):
-=======
-    def abort(self, msg: Optional[str] = None, *args: Any, **kwargs: Any):
->>>>>>> f8766937
+    def abort(self, msg: Optional[str] = None, exc: Any = None, *args: Any, **kwargs: Any):
         """Prints an error and aborts execution.
 
         Print an error and throw an exception to terminate the program
@@ -490,113 +470,31 @@
             if self.non_interactive:
                 exc = AssertionError()
 
-<<<<<<< HEAD
             # TODO(maximsmol): rework asserts so that we get the expression
             #                  that triggered the assert
             #                  to do this, install a global try-catch
             #                  for AssertionError and raise them normally
             self.abort(msg, *args, exc=exc, **kwargs)
-=======
+
     def old_debug(self, logger: logging.Logger, msg: str, *args: Any,
-                  **kwargs: Any):
-        """Old debug logging proxy.
-
-        Pass along an old debug log iff new logging is disabled.
-        Supports the new formatting features.
-
-        Args:
-            logger (logging.Logger):
-                Logger to use if old logging behavior is selected.
->>>>>>> f8766937
-
-    def old_debug(self, logger, msg, *args, **kwargs):
+                 **kwargs: Any):
         return
 
-<<<<<<< HEAD
-    def old_info(self, logger, msg, *args, **kwargs):
-        return
-
-    def old_warning(self, logger, msg, *args, **kwargs):
-        return
-
-    def old_error(self, logger, msg, *args, **kwargs):
-        return
-
-    def old_exception(self, logger, msg, *args, **kwargs):
-        return
-=======
     def old_info(self, logger: logging.Logger, msg: str, *args: Any,
                  **kwargs: Any):
-        """Old info logging proxy.
-
-        Pass along an old info log iff new logging is disabled.
-        Supports the new formatting features.
-
-        Args:
-            logger (logging.Logger):
-                Logger to use if old logging behavior is selected.
-
-        For other arguments, see `_format_msg`.
-        """
-        if self.old_style:
-            logger.info(
-                _format_msg(msg, *args, **kwargs), extra=_parent_frame_info())
-            return
+        return
 
     def old_warning(self, logger: logging.Logger, msg: str, *args: Any,
-                    **kwargs: Any):
-        """Old warning logging proxy.
-
-        Pass along an old warning log iff new logging is disabled.
-        Supports the new formatting features.
-
-        Args:
-            logger (logging.Logger):
-                Logger to use if old logging behavior is selected.
-
-        For other arguments, see `_format_msg`.
-        """
-        if self.old_style:
-            logger.warning(
-                _format_msg(msg, *args, **kwargs), extra=_parent_frame_info())
-            return
+                 **kwargs: Any):
+        return
 
     def old_error(self, logger: logging.Logger, msg: str, *args: Any,
-                  **kwargs: Any):
-        """Old error logging proxy.
-
-        Pass along an old error log iff new logging is disabled.
-        Supports the new formatting features.
-
-        Args:
-            logger (logging.Logger):
-                Logger to use if old logging behavior is selected.
-
-        For other arguments, see `_format_msg`.
-        """
-        if self.old_style:
-            logger.error(
-                _format_msg(msg, *args, **kwargs), extra=_parent_frame_info())
-            return
+                 **kwargs: Any):
+        return
 
     def old_exception(self, logger: logging.Logger, msg: str, *args: Any,
-                      **kwargs: Any):
-        """Old exception logging proxy.
-
-        Pass along an old exception log iff new logging is disabled.
-        Supports the new formatting features.
-
-        Args:
-            logger (logging.Logger):
-                Logger to use if old logging behavior is selected.
-
-        For other arguments, see `_format_msg`.
-        """
-        if self.old_style:
-            logger.exception(
-                _format_msg(msg, *args, **kwargs), extra=_parent_frame_info())
-            return
->>>>>>> f8766937
+                 **kwargs: Any):
+        return
 
     def render_list(self, xs: List[str], separator: str = cf.reset(", ")):
         """Render a list of bolded values using a non-bolded separator.
@@ -693,20 +591,8 @@
 
         return res
 
-<<<<<<< HEAD
-    def old_confirm(self, msg, yes):
+    def old_confirm(self, msg: str, yes: bool):
         return
-=======
-    def old_confirm(self, msg: str, yes: bool):
-        """Old confirm dialog proxy.
-
-        Let `click` display a confirm dialog iff new logging is disabled.
-        """
-        if not self.old_style:
-            return
-
-        return None if yes else click.confirm(msg, abort=True)
->>>>>>> f8766937
 
 
 class SilentClickException(click.ClickException):
