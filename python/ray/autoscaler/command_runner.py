from getpass import getuser
from shlex import quote
from typing import List, Tuple
import click
import hashlib
import logging
import os
import subprocess
import sys
import time
import re
import tempfile

from ray.autoscaler.docker import check_docker_running_cmd, with_docker_exec
from ray.autoscaler.log_timer import LogTimer

from ray.autoscaler.cli_logger import cli_logger
import colorful as cf

logger = logging.getLogger(__name__)

# How long to wait for a node to start, in seconds
NODE_START_WAIT_S = 300
HASH_MAX_LENGTH = 10
KUBECTL_RSYNC = os.path.join(
    os.path.dirname(os.path.abspath(__file__)), "kubernetes/kubectl-rsync.sh")


config = {
    "dump_command_output": False,
    "use_login_shells": True
}

class ProcessRunnerError(Exception):
    def __init__(self,
                 msg,
                 msg_type,
                 code=None,
                 command=None,
                 special_case=None):
        super(ProcessRunnerError, self).__init__(
            "{} (discovered={}): type={}, code={}, command={}".format(
                msg, special_case, msg_type, code, command))

        self.msg_type = msg_type
        self.code = code
        self.command = command

        self.special_case = special_case


def _with_interactive(cmd):
    force_interactive = ("true && source ~/.bashrc && "
                         "export OMP_NUM_THREADS=1 PYTHONWARNINGS=ignore && ")

    return [
        "bash", "--login", "-c", "-i",
        quote(force_interactive + cmd)]


class CommandRunnerInterface:
    """Interface to run commands on a remote cluster node.

    Command runner instances are returned by provider.get_command_runner()."""

    def run(self,
            cmd: str = None,
            timeout: int = 120,
            exit_on_fail: bool = False,
            port_forward: List[Tuple[int, int]] = None,
            with_output: bool = False,
            **kwargs) -> str:
        """Run the given command on the cluster node and optionally get output.

        Args:
            cmd (str): The command to run.
            timeout (int): The command timeout in seconds.
            exit_on_fail (bool): Whether to sys exit on failure.
            port_forward (list): List of (local, remote) ports to forward, or
                a single tuple.
            with_output (bool): Whether to return output.
        """
        raise NotImplementedError

    def run_rsync_up(self, source: str, target: str) -> None:
        """Rsync files up to the cluster node.

        Args:
            source (str): The (local) source directory or file.
            target (str): The (remote) destination path.
        """
        raise NotImplementedError

    def run_rsync_down(self, source: str, target: str) -> None:
        """Rsync files down from the cluster node.

        Args:
            source (str): The (remote) source directory or file.
            target (str): The (local) destination path.
        """
        raise NotImplementedError

    def remote_shell_command_str(self) -> str:
        """Return the command the user can use to open a shell."""
        raise NotImplementedError


class KubernetesCommandRunner(CommandRunnerInterface):
    def __init__(self, log_prefix, namespace, node_id, auth_config,
                 process_runner):

        self.log_prefix = log_prefix
        self.process_runner = process_runner
        self.node_id = node_id
        self.namespace = namespace
        self.kubectl = ["kubectl", "-n", self.namespace]

    def run(self,
            cmd=None,
            timeout=120,
            exit_on_fail=False,
            port_forward=None,
            with_output=False,
            **kwargs):
        if cmd and port_forward:
            raise Exception(
                "exec with Kubernetes can't forward ports and execute"
                "commands together.")

        if port_forward:
            if not isinstance(port_forward, list):
                port_forward = [port_forward]
            port_forward_cmd = self.kubectl + [
                "port-forward",
                self.node_id,
            ] + [
                "{}:{}".format(local, remote) for local, remote in port_forward
            ]
            logger.info("Port forwarding with: {}".format(
                " ".join(port_forward_cmd)))
            port_forward_process = subprocess.Popen(port_forward_cmd)
            port_forward_process.wait()
            # We should never get here, this indicates that port forwarding
            # failed, likely because we couldn't bind to a port.
            pout, perr = port_forward_process.communicate()
            exception_str = " ".join(
                port_forward_cmd) + " failed with error: " + perr
            raise Exception(exception_str)
        else:
            final_cmd = self.kubectl + ["exec", "-it"]
            final_cmd += [
                self.node_id,
                "--",
            ]
            final_cmd += _with_interactive(cmd)
            logger.info(self.log_prefix + "Running {}".format(final_cmd))
            try:
                if with_output:
                    return self.process_runner.check_output(
                        " ".join(final_cmd), shell=True)
                else:
                    self.process_runner.check_call(
                        " ".join(final_cmd), shell=True)
            except subprocess.CalledProcessError:
                if exit_on_fail:
                    quoted_cmd = " ".join(final_cmd[:-1] +
                                          [quote(final_cmd[-1])])
                    logger.error(
                        self.log_prefix +
                        "Command failed: \n\n  {}\n".format(quoted_cmd))
                    sys.exit(1)
                else:
                    raise

    def run_rsync_up(self, source, target):
        if target.startswith("~"):
            target = "/root" + target[1:]

        try:
            self.process_runner.check_call([
                KUBECTL_RSYNC,
                "-avz",
                source,
                "{}@{}:{}".format(self.node_id, self.namespace, target),
            ])
        except Exception as e:
            logger.warning(self.log_prefix +
                           "rsync failed: '{}'. Falling back to 'kubectl cp'"
                           .format(e))
            self.process_runner.check_call(self.kubectl + [
                "cp", source, "{}/{}:{}".format(self.namespace, self.node_id,
                                                target)
            ])

    def run_rsync_down(self, source, target):
        if target.startswith("~"):
            target = "/root" + target[1:]

        try:
            self.process_runner.check_call([
                KUBECTL_RSYNC,
                "-avz",
                "{}@{}:{}".format(self.node_id, self.namespace, source),
                target,
            ])
        except Exception as e:
            logger.warning(self.log_prefix +
                           "rsync failed: '{}'. Falling back to 'kubectl cp'"
                           .format(e))
            self.process_runner.check_call(self.kubectl + [
                "cp", "{}/{}:{}".format(self.namespace, self.node_id, source),
                target
            ])

    def remote_shell_command_str(self):
        return "{} exec -it {} bash".format(" ".join(self.kubectl),
                                            self.node_id)


class SSHOptions:
    def __init__(self, ssh_key, control_path=None, **kwargs):
        self.ssh_key = ssh_key
        self.arg_dict = {
            # Supresses initial fingerprint verification.
            "StrictHostKeyChecking": "no",
            # SSH IP and fingerprint pairs no longer added to known_hosts.
            # This is to remove a "REMOTE HOST IDENTIFICATION HAS CHANGED"
            # warning if a new node has the same IP as a previously
            # deleted node, because the fingerprints will not match in
            # that case.
            "UserKnownHostsFile": os.devnull,
            # Try fewer extraneous key pairs.
            "IdentitiesOnly": "yes",
            # Abort if port forwarding fails (instead of just printing to
            # stderr).
            "ExitOnForwardFailure": "yes",
            # Quickly kill the connection if network connection breaks (as
            # opposed to hanging/blocking).
            "ServerAliveInterval": 5,
            "ServerAliveCountMax": 3
        }
        if control_path:
            self.arg_dict.update({
                "ControlMaster": "auto",
                "ControlPath": "{}/%C".format(control_path),
                "ControlPersist": "10s",
            })
        self.arg_dict.update(kwargs)

    def to_ssh_options_list(self, *, timeout=60):
        self.arg_dict["ConnectTimeout"] = "{}s".format(timeout)
        ssh_key_option = ["-i", self.ssh_key] if self.ssh_key else []
        return ssh_key_option + [
            x for y in (["-o", "{}={}".format(k, v)]
                        for k, v in self.arg_dict.items()
                        if v is not None) for x in y
        ]


class SSHCommandRunner(CommandRunnerInterface):
    def __init__(self, log_prefix, node_id, provider, auth_config,
                 cluster_name, process_runner, use_internal_ip):

        ssh_control_hash = hashlib.md5(cluster_name.encode()).hexdigest()
        ssh_user_hash = hashlib.md5(getuser().encode()).hexdigest()
        ssh_control_path = "/tmp/ray_ssh_{}/{}".format(
            ssh_user_hash[:HASH_MAX_LENGTH],
            ssh_control_hash[:HASH_MAX_LENGTH])

        self.log_prefix = log_prefix
        self.process_runner = process_runner
        self.node_id = node_id
        self.use_internal_ip = use_internal_ip
        self.provider = provider
        self.ssh_private_key = auth_config.get("ssh_private_key")
        self.ssh_user = auth_config["ssh_user"]
        self.ssh_control_path = ssh_control_path
        self.ssh_ip = None
        self.ssh_proxy_command = auth_config.get("ssh_proxy_command", None)
        self.ssh_options = SSHOptions(
            self.ssh_private_key,
            self.ssh_control_path,
            ProxyCommand=self.ssh_proxy_command)

        self.known_host_update_msg_re = re.compile(
            r"\s*Warning: Permanently added '.+' \(.+\) "
            r"to the list of known hosts.\s*")
        self.connection_closed_msg_re = re.compile(
            r"\s*Shared connection to .+ closed.\s*")
        self.timeout_msg_re = re.compile(
            r"\s*ssh: connect to host .+ port .+: "
            r"Operation timed out\s*")
        self.conn_refused_msg_re = re.compile(
            r"\s*ssh: connect to host .+ port .+: Connection refused\s*")
        # todo: check for other connection failures for better error messages?

    def _get_node_ip(self):
        if self.use_internal_ip:
            return self.provider.internal_ip(self.node_id)
        else:
            return self.provider.external_ip(self.node_id)

    def wait_for_ip(self, deadline):
        # if we have IP do not print waiting info
        ip = self._get_node_ip()
        if ip is not None:
            cli_logger.labeled_value("Fetched IP", ip)
            return ip

        interval = 10
        with cli_logger.timed("Waiting for IP"):
            while time.time() < deadline and \
                    not self.provider.is_terminated(self.node_id):
                cli_logger.old_info(logger, "{}Waiting for IP...",
                                    self.log_prefix)

                ip = self._get_node_ip()
                if ip is not None:
                    cli_logger.labeled_value("Received", ip)
                    return ip
                cli_logger.print("Not yet available, retrying in {} seconds",
                                 cf.bold(str(interval)))
                time.sleep(interval)

        return None

    def _set_ssh_ip_if_required(self):
        if self.ssh_ip is not None:
            return

        # We assume that this never changes.
        #   I think that's reasonable.
        deadline = time.time() + NODE_START_WAIT_S
        with LogTimer(self.log_prefix + "Got IP"):
            ip = self.wait_for_ip(deadline)

            cli_logger.doassert(ip is not None,
                                "Could not get node IP.")  # todo: msg
            assert ip is not None, "Unable to find IP of node"

        self.ssh_ip = ip

        # This should run before any SSH commands and therefore ensure that
        #   the ControlPath directory exists, allowing SSH to maintain
        #   persistent sessions later on.
        try:
            os.makedirs(self.ssh_control_path, mode=0o700, exist_ok=True)
        except OSError as e:
            cli_logger.warning(e)  # todo: msg
            cli_logger.old_warning(logger, e)

    def _read_subprocess_stream(self, f, output_file,
                                is_stdout=False):
        """Read and process a subprocess output stream in a loop.

        Ran in a thread each for both `stdout` and `stderr` to
        allow for cross-platform asynchronous IO.

        Note: `select`-based IO would probably be better, but Windows has
        absolutely no support for it, and Linux support varies somewhat.
        Spefically, Older *nix systems might have quirks in how they
        handle `select` on pipes.

        Args:
            f: File object for the stream.
            is_stdout (bool):
                When `is_stdout` is `False`, the stream is assumed to
                be `stderr`. Different error message detectors are used,
                and the output is displayed to the user unless it matches
                a special case (e.g. SSH timeout), in which case this is
                left up to the caller.
        """

        detected_special_case = None
        while True:
            # ! Readline here is crucial.
            # ! Normal `read()` will block until EOF instead of until
            #   something is available.
            l = f.readline()

            if l is None or l == "":
                # EOF
                break

            if l[-1] == "\n":
                l = l[:-1]

            if not is_stdout:
                if self.connection_closed_msg_re.\
                    fullmatch(l) is not None:
                    # Do not log "connection closed" messages which SSH
                    # puts in stderr for no reason.
                    #
                    # They are never errors since the connection will
                    # close no matter whether the command succeeds or not.
                    continue

                if self.timeout_msg_re.\
                    fullmatch(l) is not None:
                    # Timeout is not really an error but rather a special
                    # condition. It should be handled by the caller, since
                    # network conditions/nodes in the early stages of boot
                    # are expected to sometimes cause connection timeouts.
                    if detected_special_case is not None:
                        raise ValueError(
                            "Bug: ssh_timeout conflicts with another "
                            "special codition: " + detected_special_case)

                    detected_special_case="ssh_timeout"
                    continue

                if self.conn_refused_msg_re.\
                    fullmatch(l) is not None:
                    # Connection refused is not really an error but
                    # rather a special condition. It should be handled by
                    # the caller, since network conditions/nodes in the
                    # early stages of boot are expected to sometimes cause
                    # CONN_REFUSED.
                    if detected_special_case is not None:
                        raise ValueError(
                            "Bug: ssh_conn_refused conflicts with another "
                            "special codition: " + detected_special_case)

                    detected_special_case="ssh_conn_refused"
                    continue

                if self.known_host_update_msg_re.\
                    fullmatch(l) is not None:
                    # Since we ignore SSH host control anyway
                    # (-o UserKnownHostsFile=/dev/null),
                    # we should silence the host control warnings.
                    continue

                cli_logger.error(l)

            if output_file is not None:
                output_file.write(l + "\n")

        return detected_special_case

    def _run_and_process_output(self, cmd, stdout_file, stderr_file=None):
        """Run a command and process its output for special cases.

        Args:
            cmd (List[str]): Command to run.
            output_file:
                File to redirect output to.
                Only redirects stdout by default.
            stderr_to_file (bool):
                If `stderr_to_file` is `True`, stderr will also be written
                to `output_file`.
        """

        if config["use_login_shells"]:
            # output processing will get overwhelemed with interactive output
            # e.g. `pip install` outputs HUNDREDS of progress-bar lines
            # and we have to read + write all of them with non-trival overhead
            #
            # after all, even just printing output to console can often slow
            # down a fast-printing app, and we do more than just print, and
            # all that from Python, which is much slower than C in stream
            # processing
            if stdout_file is None:
                stdout_file = self.process_runner.DEVNULL
            if stderr_file is None:
                stderr_file = self.process_runner.DEVNULL

            return self.process_runner.check_call(cmd,
                    # Do not inherit stdin as it messes with bash signals
                    # (ctrl-C for SIGINT) and these commands aren't supposed to
                    # take input anyway.
                    stdin=self.process_runner.PIPE,
                    stdout=stdout_file,
                    stderr=stderr_file)



        with self.process_runner.Popen(
            cmd,
            # Do not inherit stdin as it messes with bash signals
            # (ctrl-C for SIGINT) and these commands aren't supposed to
            # take input anyway.
            stdin=self.process_runner.PIPE,
            stdout=self.process_runner.PIPE,
            stderr=self.process_runner.PIPE,
            bufsize=1, # line buffering
            universal_newlines=True # text mode outputs
        ) as p:
            from concurrent.futures import ThreadPoolExecutor

            # Closing stdin might be necessary to signal EOF to some
            # apps (they might get stuck waiting for input forever otherwise).
            p.stdin.close()

            # We do NOT USE the pooling feature of `ThreadPoolExecutor`.
            # We ONLY rely on it's ability to create futures from threads.
            # This instance will be `shutdown()` ASAP so it's fine to
            # create one in such a weird place.
            #
            # This approach allows us to HAVE NO CUSTOM SYNCHRONIZATION by
            # off-loading the return value and exception passing to the
            # standard library (`ThreadPoolExecutor` internals).
            #
            # The code is thus 100% thread-safe as long as the stream readers
            # are read-only except for return values and possible exceptions.
            with ThreadPoolExecutor(max_workers=2) as pool:
                stdout_future = \
                    pool.submit(self._read_subprocess_stream,
                        p.stdout, stdout_file,
                        is_stdout=True)
                stderr_future = \
                    pool.submit(self._read_subprocess_stream,
                        p.stderr, stderr_file,
                        is_stdout=False)

                # Regarding command timeout (parameter of `self.run()`):
                # The timeout is passed to SSH by default, so here
                # we just rely on SSH to be well-behaved and exit + close all
                # streams when timed out.
                #
                # We do not manually set a thread timeout here, but it is
                # certainly an option if we ever want to be extra-safe.
                pool.shutdown()  # Wait for completion.

                # Update `p.returncode`
                p.poll()

                detected_special_case = stdout_future.result()
                if stderr_future.result() is not None:
                    if detected_special_case is not None:
                        # This might some day need to be changed.
                        # We should probably make sure the two special cases
                        # are compatible then and that we can handle both by
                        # e.g. reporting both to the caller.
                        raise ValueError(
                            "Bug: found a special case in both stdout and "
                            "stderr this is not valid behavior at the time "
                            "of writing.")
                    detected_special_case = stderr_future.result()

                if p.returncode > 0:
                    # Process failed, but not due to a signal, since signals
                    # set the exit code to a negative value.
                    raise ProcessRunnerError(
                        "Command failed",
                        "ssh_command_failed",
                        code=p.returncode,
                        command=cmd,
                        special_case=detected_special_case)
                elif p.returncode < 0:
                    # Process failed due to a signal, since signals
                    # set the exit code to a negative value.
                    raise ProcessRunnerError(
                        "Command failed",
                        "ssh_command_failed",
                        code=p.returncode,
                        command=cmd,
                        special_case="died_to_signal")

                return p.returncode

    def _run_redirected(self, cmd, silent=False):
        """Run a command and optionally redirect output to a file.

        Args:
            cmd (List[str]): Command to run.
        """
        if silent and cli_logger.verbosity < 1:
            return self._run_and_process_output(cmd, stdout_file=None)

        if config["dump_command_output"]:
            return self._run_and_process_output(cmd, stdout_file=sys.stdout)
        else:
            tmpfile_path = os.path.join(
                tempfile.gettempdir(),
                "ray-up-{}-{}.txt".format(cmd[0], time.time()))
            with open(tmpfile_path,
                      mode="w",
                      # line buffering
                      buffering=1) as tmp:
                cli_logger.verbose(
                    "Command stdout is redirected to {}",
                    cf.bold(tmp.name))
                cli_logger.verbose(
                    cf.gray("Use --dump-command-output to "
                            "dump to terminal instead."))

                return self._run_and_process_output(cmd,
                                                    stdout_file=tmp,
                                                    stderr_file=tmp)

    def _run_raw(self, final_cmd,
                 with_output=False, exit_on_fail=False,
                 silent=False):
        """Run a command without pre-processing special options.

        Args:
            cmd (List[str]):
                Full command to run. Should include SSH options and other
                processing that we do.
            with_output (bool):
                If `with_output` is `True`, command stdout and stderr
                will be captured and returned.
            exit_on_fail (bool):
                If `exit_on_fail` is `True`, the process will exit
                if the command fails (exits with a code other than 0).
        """

        try:
            # For now, if the output is needed we just skip the new logic.
            # In the future we could update the new logic to support
            # capturing output, but it is probably not needed.
            if not cli_logger.old_style and not with_output:
                return self._run_redirected(final_cmd, silent=silent)
            if with_output:
                return self.process_runner.check_output(final_cmd)
            else:
                return self.process_runner.check_call(final_cmd)
        except subprocess.CalledProcessError as e:
            quoted_cmd = " ".join(final_cmd[:-1] + [quote(final_cmd[-1])])
            if not cli_logger.old_style:
                raise ProcessRunnerError(
                    "Command failed",
                    "ssh_command_failed",
                    code=e.returncode,
                    command=quoted_cmd)

            if exit_on_fail:
                raise click.ClickException(
                    "Command failed: \n\n  {}\n".format(quoted_cmd)) \
                    from None
            else:
                raise click.ClickException(
                    "SSH command Failed. See above for the output from the"
                    " failure.") from None

    def run(self,
            cmd,
            timeout=120,
            exit_on_fail=False,
            port_forward=None,
            with_output=False,
            ssh_options_override=None,
            **kwargs):
        ssh_options = ssh_options_override or self.ssh_options

        assert isinstance(
            ssh_options, SSHOptions
        ), "ssh_options must be of type SSHOptions, got {}".format(
            type(ssh_options))

        self._set_ssh_ip_if_required()

        if config["use_login_shells"]:
            ssh = ["ssh", "-tt"]
        else:
            ssh = ["ssh"]

        if port_forward:
            with cli_logger.group("Forwarding ports"):
                if not isinstance(port_forward, list):
                    port_forward = [port_forward]
                for local, remote in port_forward:
                    cli_logger.verbose(
                        "Forwarding port {} to port {} on localhost.",
                        cf.bold(local), cf.bold(remote))  # todo: msg
                    cli_logger.old_info(logger,
                                        "{}Forwarding {} -> localhost:{}",
                                        self.log_prefix, local, remote)
                    ssh += ["-L", "{}:localhost:{}".format(remote, local)]

        final_cmd = ssh + ssh_options.to_ssh_options_list(timeout=timeout) + [
            "{}@{}".format(self.ssh_user, self.ssh_ip)
        ]
        if cmd:
            if config["use_login_shells"]:
                final_cmd += _with_interactive(cmd)
            else:
                final_cmd += [cmd]
            cli_logger.old_info(logger, "{}Running {}", self.log_prefix,
                                " ".join(final_cmd))
        else:
            # We do this because `-o ControlMaster` causes the `-N` flag to
            # still create an interactive shell in some ssh versions.
            final_cmd.append(quote("while true; do sleep 86400; done"))

        cli_logger.verbose("Running `{}`", cf.bold(cmd))
        with cli_logger.indented():
            cli_logger.very_verbose("Full command is `{}`",
                                    cf.bold(" ".join(final_cmd)))

        if cli_logger.verbosity > 0:
            with cli_logger.indented():
<<<<<<< HEAD
                self._run_raw(final_cmd, with_output, exit_on_fail)
        else:
            self._run_raw(final_cmd, with_output, exit_on_fail)
=======
                return start_process()
        else:
            return start_process()
>>>>>>> dba999b6

    def run_rsync_up(self, source, target):
        self._set_ssh_ip_if_required()
        command = [
            "rsync", "--rsh",
            subprocess.list2cmdline(
                ["ssh"] + self.ssh_options.to_ssh_options_list(timeout=120)),
            "-avz", source, "{}@{}:{}".format(self.ssh_user, self.ssh_ip,
                                              target)
        ]
        cli_logger.verbose("Running `{}`", cf.bold(" ".join(command)))
        self._run_raw(command, silent=True)

    def run_rsync_down(self, source, target):
        self._set_ssh_ip_if_required()

        command = [
            "rsync", "--rsh",
            subprocess.list2cmdline(
                ["ssh"] + self.ssh_options.to_ssh_options_list(timeout=120)),
            "-avz", "{}@{}:{}".format(self.ssh_user, self.ssh_ip,
                                      source), target
        ]
        cli_logger.verbose("Running `{}`", cf.bold(" ".join(command)))
        self._run_raw(command, silent=True)

    def remote_shell_command_str(self):
        if self.ssh_private_key:
            return "ssh -o IdentitiesOnly=yes -i {} {}@{}\n".format(
                self.ssh_private_key, self.ssh_user, self.ssh_ip)
        else:
            return "ssh -o IdentitiesOnly=yes {}@{}\n".format(
                self.ssh_user, self.ssh_ip)


class DockerCommandRunner(SSHCommandRunner):
    def __init__(self, docker_config, **common_args):
        self.ssh_command_runner = SSHCommandRunner(**common_args)
        self.docker_name = docker_config["container_name"]
        self.docker_config = docker_config
        self.home_dir = None
        self._check_docker_installed()
        self.shutdown = False

    def run(self,
            cmd,
            timeout=120,
            exit_on_fail=False,
            port_forward=None,
            with_output=False,
            run_env=True,
            ssh_options_override=None,
            **kwargs):
        if run_env == "auto":
            run_env = "host" if cmd.find("docker") == 0 else "docker"

        if run_env == "docker":
            cmd = self._docker_expand_user(cmd, any_char=True)
            cmd = " ".join(_with_interactive(cmd))
            cmd = with_docker_exec(
                [cmd], container_name=self.docker_name,
                with_interactive=True)[0]

        if self.shutdown:
            cmd += "; sudo shutdown -h now"
        return self.ssh_command_runner.run(
            cmd,
            timeout=timeout,
            exit_on_fail=exit_on_fail,
            port_forward=port_forward,
            with_output=with_output,
            ssh_options_override=ssh_options_override)

    def run_rsync_up(self, source, target):
        protected_path = ""
        if target.find("/root") == 0:
            protected_path = target
            target = target.replace("/root", "/tmp/root")
            self.ssh_command_runner.run(
                f"mkdir -p {os.path.dirname(target)}", run_env="host")
        self.ssh_command_runner.run_rsync_up(source, target)
        if self._check_container_status():
            self.ssh_command_runner.run("docker cp {} {}:{}".format(
                target, self.docker_name,
                self._docker_expand_user(protected_path)))

    def run_rsync_down(self, source, target):
        protected_path = ""
        if source.find("/root") == 0:
            protected_path = source
            source = source.replace("/root", "/tmp/root")
            self.ssh_command_runner.run(
                f"mkdir -p {os.path.dirname(source)}", run_env="host")
        self.ssh_command_runner.run("docker cp {}:{} {}".format(
            self.docker_name, self._docker_expand_user(protected_path),
            source))
        self.ssh_command_runner.run_rsync_down(source, target)

    def remote_shell_command_str(self):
        inner_str = self.ssh_command_runner.remote_shell_command_str().replace(
            "ssh", "ssh -tt", 1).strip("\n")
        return inner_str + " docker exec -it {} /bin/bash\n".format(
            self.docker_name)

    def _check_docker_installed(self):
        try:
            self.ssh_command_runner.run("command -v docker")
            return
        except Exception:
            install_commands = [
                "curl -fsSL https://get.docker.com -o get-docker.sh",
                "sudo sh get-docker.sh", "sudo usermod -aG docker $USER",
                "sudo systemctl restart docker -f"
            ]
            logger.error(
                "Docker not installed. You can install Docker by adding the "
                "following commands to 'initialization_commands':\n" +
                "\n".join(install_commands))

    def _shutdown_after_next_cmd(self):
        self.shutdown = True

    def _check_container_status(self):
        no_exist = "not_present"
        cmd = check_docker_running_cmd(self.docker_name) + " ".join(
            ["||", "echo", quote(no_exist)])
        output = self.ssh_command_runner.run(
            cmd, with_output=True).decode("utf-8").strip()
        if no_exist in output:
            return False
        return "true" in output.lower()

    def _docker_expand_user(self, string, any_char=False):
        user_pos = string.find("~")
        if user_pos > -1:
            if self.home_dir is None:
                self.home_dir = self.ssh_command_runner.run(
                    "docker exec {} env | grep HOME | cut -d'=' -f2".format(
                        self.docker_name),
                    with_output=True).decode("utf-8").strip()

            if any_char:
                return string.replace("~/", self.home_dir + "/")

            elif not any_char and user_pos == 0:
                return string.replace("~", self.home_dir, 1)

        return string<|MERGE_RESOLUTION|>--- conflicted
+++ resolved
@@ -691,15 +691,9 @@
 
         if cli_logger.verbosity > 0:
             with cli_logger.indented():
-<<<<<<< HEAD
                 self._run_raw(final_cmd, with_output, exit_on_fail)
         else:
             self._run_raw(final_cmd, with_output, exit_on_fail)
-=======
-                return start_process()
-        else:
-            return start_process()
->>>>>>> dba999b6
 
     def run_rsync_up(self, source, target):
         self._set_ssh_ip_if_required()
