import copy
import hashlib
import json
import logging
import os
import random
import sys
import tempfile
import time
from typing import Any, Dict, Optional

import click
import yaml
try:  # py3
    from shlex import quote
except ImportError:  # py2
    from pipes import quote

from ray.experimental.internal_kv import _internal_kv_get
import ray.services as services
from ray.autoscaler.util import validate_config, hash_runtime_conf, \
    hash_launch_conf, prepare_config, DEBUG_AUTOSCALING_ERROR, \
    DEBUG_AUTOSCALING_STATUS
from ray.autoscaler.node_provider import get_node_provider, NODE_PROVIDERS, \
    PROVIDER_PRETTY_NAMES, try_get_log_state, try_logging_config, \
    try_reload_log_state
from ray.autoscaler.tags import TAG_RAY_NODE_TYPE, TAG_RAY_LAUNCH_CONFIG, \
    TAG_RAY_NODE_NAME, NODE_TYPE_WORKER, NODE_TYPE_HEAD

from ray.ray_constants import AUTOSCALER_RESOURCE_REQUEST_CHANNEL
from ray.autoscaler.updater import NodeUpdaterThread
from ray.autoscaler.command_runner import DockerCommandRunner
from ray.autoscaler.log_timer import LogTimer
from ray.worker import global_worker

from ray.autoscaler.cli_logger import cli_logger
import colorful as cf

logger = logging.getLogger(__name__)

redis_client = None

RUN_ENV_TYPES = ["auto", "host", "docker"]


def _redis():
    global redis_client
    if redis_client is None:
        redis_client = services.create_redis_client(
            global_worker.node.redis_address,
            password=global_worker.node.redis_password)
    return redis_client


def debug_status():
    """Return a debug string for the autoscaler."""
    status = _internal_kv_get(DEBUG_AUTOSCALING_STATUS)
    error = _internal_kv_get(DEBUG_AUTOSCALING_ERROR)
    if not status:
        status = "No cluster status."
    else:
        status = status.decode("utf-8")
    if error:
        status += "\n"
        status += error.decode("utf-8")
    return status


def request_resources(num_cpus=None, bundles=None):
    """Remotely request some CPU or GPU resources from the autoscaler.

    This function is to be called e.g. on a node before submitting a bunch of
    ray.remote calls to ensure that resources rapidly become available.

    This function is EXPERIMENTAL.

    Args:
        num_cpus: int -- the number of CPU cores to request
        bundles: List[dict] -- list of resource dicts (e.g., {"CPU": 1}). This
            only has an effect if you've configured `available_instance_types`
            if your cluster config.
    """
    r = _redis()
    if num_cpus is not None and num_cpus > 0:
        r.publish(AUTOSCALER_RESOURCE_REQUEST_CHANNEL,
                  json.dumps({
                      "CPU": num_cpus
                  }))
    if bundles:
        r.publish(AUTOSCALER_RESOURCE_REQUEST_CHANNEL, json.dumps(bundles))


<<<<<<< HEAD
def create_or_update_cluster(config_file, override_min_workers,
                             override_max_workers, no_restart, restart_only,
                             yes, override_cluster_name, no_config_cache,
                             log_old_style, log_color, verbose):
=======
def create_or_update_cluster(
        config_file: str, override_min_workers: Optional[int],
        override_max_workers: Optional[int], no_restart: bool,
        restart_only: bool, yes: bool, override_cluster_name: Optional[str],
        no_config_cache: bool) -> None:
>>>>>>> 6346c707
    """Create or updates an autoscaling Ray cluster from a config json."""
    cli_logger.old_style = log_old_style
    cli_logger.color_mode = log_color
    cli_logger.verbosity = verbose

    # todo: disable by default when the command output handling PR makes it in
    cli_logger.dump_command_output = True

    cli_logger.detect_colors()

    def handle_yaml_error(e):
        cli_logger.error(
            "Cluster config invalid.\n"
            "Failed to load YAML file " + cf.bold("{}"), config_file)
        cli_logger.newline()
        with cli_logger.verbatim_error_ctx("PyYAML error:"):
            cli_logger.error(e)
        cli_logger.abort()

    try:
        config = yaml.safe_load(open(config_file).read())
    except FileNotFoundError:
        cli_logger.abort(
            "Provided cluster configuration file ({}) does not exist.",
            cf.bold(config_file))
    except yaml.parser.ParserError as e:
        handle_yaml_error(e)
    except yaml.scanner.ScannerError as e:
        handle_yaml_error(e)

    # todo: validate file_mounts, ssh keys, etc.

    importer = NODE_PROVIDERS.get(config["provider"]["type"])
    if not importer:
        cli_logger.abort(
            "Unknown provider type " + cf.bold("{}") + "\n"
            "Available providers are: {}", config["provider"]["type"],
            cli_logger.render_list([
                k for k in NODE_PROVIDERS.keys()
                if NODE_PROVIDERS[k] is not None
            ]))
        raise NotImplementedError("Unsupported provider {}".format(
            config["provider"]))

    cli_logger.success("Cluster configuration valid.\n")

    printed_overrides = False

    def handle_cli_override(key, override):
        if override is not None:
            if key in config:
                nonlocal printed_overrides
                printed_overrides = True
                cli_logger.warning(
                    "`{}` override provided on the command line.\n"
                    "  Using " + cf.bold("{}") + cf.dimmed(
                        " [configuration file has " + cf.bold("{}") + "]"),
                    key, override, config[key])
            config[key] = override

    handle_cli_override("min_workers", override_min_workers)
    handle_cli_override("max_workers", override_max_workers)
    handle_cli_override("cluster_name", override_cluster_name)

    if printed_overrides:
        cli_logger.newline()

    cli_logger.labeled_value("Cluster", config["cluster_name"])

    # disable the cli_logger here if needed
    # because it only supports aws
    if config["provider"]["type"] != "aws":
        cli_logger.old_style = True
    config = _bootstrap_config(config, no_config_cache)
    if config["provider"]["type"] != "aws":
        cli_logger.old_style = False

    try_logging_config(config)
    get_or_create_head_node(config, config_file, no_restart, restart_only, yes,
                            override_cluster_name)


<<<<<<< HEAD
CONFIG_CACHE_VERSION = 1


def _bootstrap_config(config, no_config_cache=False):
=======
def _bootstrap_config(config: Dict[str, Any],
                      no_config_cache: bool = False) -> Dict[str, Any]:
>>>>>>> 6346c707
    config = prepare_config(config)

    hasher = hashlib.sha1()
    hasher.update(json.dumps([config], sort_keys=True).encode("utf-8"))
    cache_key = os.path.join(tempfile.gettempdir(),
                             "ray-config-{}".format(hasher.hexdigest()))

    if os.path.exists(cache_key) and not no_config_cache:
        cli_logger.old_info(logger, "Using cached config at {}", cache_key)

        config_cache = json.loads(open(cache_key).read())
        if config_cache.get("_version", -1) == CONFIG_CACHE_VERSION:
            # todo: is it fine to re-resolve? afaik it should be.
            # we can have migrations otherwise or something
            # but this seems overcomplicated given that resolving is
            # relatively cheap
            try_reload_log_state(config_cache["config"]["provider"],
                                 config_cache.get("provider_log_info"))
            cli_logger.verbose("Loaded cached config from " + cf.bold("{}"),
                               cache_key)

            return config_cache["config"]
        else:
            cli_logger.warning(
                "Found cached cluster config "
                "but the version " + cf.bold("{}") + " "
                "(expected " + cf.bold("{}") + ") does not match.\n"
                "This is normal if cluster launcher was updated.\n"
                "Config will be re-resolved.",
                config_cache.get("_version", "none"), CONFIG_CACHE_VERSION)
    validate_config(config)

    importer = NODE_PROVIDERS.get(config["provider"]["type"])
    if not importer:
        raise NotImplementedError("Unsupported provider {}".format(
            config["provider"]))

    provider_cls = importer(config["provider"])

    with cli_logger.timed(  # todo: better message
            "Bootstraping {} config",
            PROVIDER_PRETTY_NAMES.get(config["provider"]["type"])):
        resolved_config = provider_cls.bootstrap_config(config)

    if not no_config_cache:
        with open(cache_key, "w") as f:
            config_cache = {
                "_version": CONFIG_CACHE_VERSION,
                "provider_log_info": try_get_log_state(config["provider"]),
                "config": resolved_config
            }
            f.write(json.dumps(config_cache))
    return resolved_config


<<<<<<< HEAD
def teardown_cluster(config_file, yes, workers_only, override_cluster_name,
                     keep_min_workers, log_old_style, log_color, verbose):
=======
def teardown_cluster(config_file: str, yes: bool, workers_only: bool,
                     override_cluster_name: Optional[str],
                     keep_min_workers: bool):
>>>>>>> 6346c707
    """Destroys all nodes of a Ray cluster described by a config json."""
    cli_logger.old_style = log_old_style
    cli_logger.color_mode = log_color
    cli_logger.verbosity = verbose
    cli_logger.dump_command_output = verbose == 3  # todo: add a separate flag?

    config = yaml.safe_load(open(config_file).read())
    if override_cluster_name is not None:
        config["cluster_name"] = override_cluster_name
    config = prepare_config(config)
    validate_config(config)

    cli_logger.confirm(yes, "Destroying cluster.", _abort=True)
    cli_logger.old_confirm("This will destroy your cluster", yes)

    if not workers_only:
        try:
            exec_cluster(
                config_file,
                cmd="ray stop",
                run_env="auto",
                screen=False,
                tmux=False,
                stop=False,
                start=False,
                override_cluster_name=override_cluster_name,
                port_forward=None,
                with_output=False)
        except Exception as e:
            cli_logger.verbose_error(e)  # todo: add better exception info
            cli_logger.warning(
                "Exception occured when stopping the cluster Ray runtime "
                "(use -v to dump teardown exceptions).")
            cli_logger.warning(
                "Ignoring the exception and "
                "attempting to shut down the cluster nodes anyway.")

            cli_logger.old_exception(
                logger, "Ignoring error attempting a clean shutdown.")

    provider = get_node_provider(config["provider"], config["cluster_name"])
    try:

        def remaining_nodes():

            workers = provider.non_terminated_nodes({
                TAG_RAY_NODE_TYPE: NODE_TYPE_WORKER
            })

            if keep_min_workers:
                min_workers = config.get("min_workers", 0)

                cli_logger.print(
                    "{} random worker nodes will not be shut down. " +
                    cf.gray("(due to {})"), cf.bold(min_workers),
                    cf.bold("--keep-min-workers"))
                cli_logger.old_info(logger,
                                    "teardown_cluster: Keeping {} nodes...",
                                    min_workers)

                workers = random.sample(workers, len(workers) - min_workers)

            # todo: it's weird to kill the head node but not all workers
            if workers_only:
                cli_logger.print(
                    "The head node will not be shut down. " +
                    cf.gray("(due to {})"), cf.bold("--workers-only"))

                return workers

            head = provider.non_terminated_nodes({
                TAG_RAY_NODE_TYPE: NODE_TYPE_HEAD
            })

            return head + workers

        # Loop here to check that both the head and worker nodes are actually
        #   really gone
        A = remaining_nodes()
        with LogTimer("teardown_cluster: done."):
            while A:
                cli_logger.old_info(
                    logger, "teardown_cluster: "
                    "Shutting down {} nodes...", len(A))

                provider.terminate_nodes(A)

                cli_logger.print(
                    "Requested {} nodes to shut down.",
                    cf.bold(len(A)),
                    _tags=dict(interval="1s"))

                time.sleep(1)  # todo: interval should be a variable
                A = remaining_nodes()
                cli_logger.print("{} nodes remaining after 1 second.",
                                 cf.bold(len(A)))
    finally:
        provider.cleanup()


def kill_node(config_file, yes, hard, override_cluster_name):
    """Kills a random Raylet worker."""

    config = yaml.safe_load(open(config_file).read())
    if override_cluster_name is not None:
        config["cluster_name"] = override_cluster_name
    config = _bootstrap_config(config)

    confirm("This will kill a node in your cluster", yes)

    provider = get_node_provider(config["provider"], config["cluster_name"])
    try:
        nodes = provider.non_terminated_nodes({
            TAG_RAY_NODE_TYPE: NODE_TYPE_WORKER
        })
        node = random.choice(nodes)
        logger.info("kill_node: Shutdown worker {}".format(node))
        if hard:
            provider.terminate_node(node)
        else:
            updater = NodeUpdaterThread(
                node_id=node,
                provider_config=config["provider"],
                provider=provider,
                auth_config=config["auth"],
                cluster_name=config["cluster_name"],
                file_mounts=config["file_mounts"],
                initialization_commands=[],
                setup_commands=[],
                ray_start_commands=[],
                runtime_hash="",
                docker_config=config.get("docker"))

            _exec(updater, "ray stop", False, False)

        time.sleep(5)

        if config.get("provider", {}).get("use_internal_ips", False) is True:
            node_ip = provider.internal_ip(node)
        else:
            node_ip = provider.external_ip(node)
    finally:
        provider.cleanup()

    return node_ip


def monitor_cluster(cluster_config_file, num_lines, override_cluster_name):
    """Tails the autoscaler logs of a Ray cluster."""
    cmd = "tail -n {} -f /tmp/ray/session_*/logs/monitor*".format(num_lines)
    exec_cluster(
        cluster_config_file,
        cmd=cmd,
        run_env="auto",
        screen=False,
        tmux=False,
        stop=False,
        start=False,
        override_cluster_name=override_cluster_name,
        port_forward=None)


def warn_about_bad_start_command(start_commands):
    ray_start_cmd = list(filter(lambda x: "ray start" in x, start_commands))
    if len(ray_start_cmd) == 0:
        cli_logger.warning(
            "Ray runtime will not be started because `{}` is not in `{}`.",
            cf.bold("ray start"), cf.bold("head_start_ray_commands"))
        cli_logger.old_warning(
            logger,
            "Ray start is not included in the head_start_ray_commands section."
        )
    if not any("autoscaling-config" in x for x in ray_start_cmd):
        cli_logger.warning(
            "The head node will not launch any workers because "
            "`{}` does not have `{}` set.\n"
            "Potential fix: add `{}` to the `{}` command under `{}`.",
            cf.bold("ray start"), cf.bold("--autoscaling-config"),
            cf.bold("--autoscaling-config=~/ray_bootstrap_config.yaml"),
            cf.bold("ray start"), cf.bold("head_start_ray_commands"))
        logger.old_warning(
            logger, "Ray start on the head node does not have the flag"
            "--autoscaling-config set. The head node will not launch"
            "workers. Add --autoscaling-config=~/ray_bootstrap_config.yaml"
            "to ray start in the head_start_ray_commands section.")


def get_or_create_head_node(config, config_file, no_restart, restart_only, yes,
                            override_cluster_name):
    """Create the cluster head node, which in turn creates the workers."""
    provider = get_node_provider(config["provider"], config["cluster_name"])
    config_file = os.path.abspath(config_file)
    try:
        head_node_tags = {
            TAG_RAY_NODE_TYPE: NODE_TYPE_HEAD,
        }
        nodes = provider.non_terminated_nodes(head_node_tags)
        if len(nodes) > 0:
            head_node = nodes[0]
        else:
            head_node = None

        if not head_node:
            cli_logger.confirm(
                yes,
                "No head node found. "
                "Launching a new cluster.",
                _abort=True)
            cli_logger.old_confirm("This will create a new cluster", yes)
        elif not no_restart:
            cli_logger.old_confirm("This will restart cluster services", yes)

        if head_node:
            if restart_only:
                cli_logger.confirm(
                    yes,
                    "Updating cluster configuration and "
                    "restarting the cluster Ray runtime. "
                    "Setup commands will not be run due to `{}`.\n",
                    cf.bold("--restart-only"),
                    _abort=True)
            elif no_restart:
                cli_logger.print(
                    "Cluster Ray runtime will not be restarted due "
                    "to `{}`.", cf.bold("--no-restart"))
                cli_logger.confirm(
                    yes,
                    "Updating cluster configuration and "
                    "running setup commands.",
                    _abort=True)
            else:
                cli_logger.print(
                    "Updating cluster configuration and running full setup.")
                cli_logger.confirm(
                    yes,
                    cf.bold("Cluster Ray runtime will be restarted."),
                    _abort=True)
        cli_logger.newline()

        launch_hash = hash_launch_conf(config["head_node"], config["auth"])
        if head_node is None or provider.node_tags(head_node).get(
                TAG_RAY_LAUNCH_CONFIG) != launch_hash:
            with cli_logger.group("Acquiring an up-to-date head node"):
                if head_node is not None:
                    cli_logger.print(
                        "Currently running head node is out-of-date with "
                        "cluster configuration")
                    cli_logger.print(
                        "hash is {}, expected {}",
                        cf.bold(
                            provider.node_tags(head_node)
                            .get(TAG_RAY_LAUNCH_CONFIG)), cf.bold(launch_hash))
                    cli_logger.confirm(yes, "Relaunching it.", _abort=True)
                    cli_logger.old_confirm(
                        "Head node config out-of-date. It will be terminated",
                        yes)

                    cli_logger.old_info(
                        logger, "get_or_create_head_node: "
                        "Shutting down outdated head node {}", head_node)

                    provider.terminate_node(head_node)
                    cli_logger.print("Terminated head node {}", head_node)

                cli_logger.old_info(
                    logger,
                    "get_or_create_head_node: Launching new head node...")

                head_node_tags[TAG_RAY_LAUNCH_CONFIG] = launch_hash
                head_node_tags[TAG_RAY_NODE_NAME] = "ray-{}-head".format(
                    config["cluster_name"])
                provider.create_node(config["head_node"], head_node_tags, 1)
                cli_logger.print("Launched a new head node")

                start = time.time()
                head_node = None
                with cli_logger.timed("Fetching the new head node"):
                    while True:
                        if time.time() - start > 50:
                            cli_logger.abort(
                                "Head node fetch timed out.")  # todo: msg
                            raise RuntimeError("Failed to create head node.")
                        nodes = provider.non_terminated_nodes(head_node_tags)
                        if len(nodes) == 1:
                            head_node = nodes[0]
                            break
                        time.sleep(1)
                cli_logger.newline()

        with cli_logger.group(
                "Setting up head node",
                _numbered=("<>", 1, 1),
                # cf.bold(provider.node_tags(head_node)[TAG_RAY_NODE_NAME]),
                _tags=dict()):  # add id, ARN to tags?

            # TODO(ekl) right now we always update the head node even if the
            # hash matches.
            # We could prompt the user for what they want to do here.
            runtime_hash = hash_runtime_conf(config["file_mounts"], config)

            cli_logger.old_info(
                logger,
                "get_or_create_head_node: Updating files on head node...")

            # Rewrite the auth config so that the head
            # node can update the workers
            remote_config = copy.deepcopy(config)

            # drop proxy options if they exist, otherwise
            # head node won't be able to connect to workers
            remote_config["auth"].pop("ssh_proxy_command", None)

            if config["provider"]["type"] != "kubernetes":
                remote_key_path = "~/ray_bootstrap_key.pem"
                remote_config["auth"]["ssh_private_key"] = remote_key_path

            # Adjust for new file locations
            new_mounts = {}
            for remote_path in config["file_mounts"]:
                new_mounts[remote_path] = remote_path
            remote_config["file_mounts"] = new_mounts
            remote_config["no_restart"] = no_restart

            # Now inject the rewritten config and SSH key into the head node
            remote_config_file = tempfile.NamedTemporaryFile(
                "w", prefix="ray-bootstrap-")
            remote_config_file.write(json.dumps(remote_config))
            remote_config_file.flush()
            config["file_mounts"].update({
                "~/ray_bootstrap_config.yaml": remote_config_file.name
            })

            if config["provider"]["type"] != "kubernetes":
                config["file_mounts"].update({
                    remote_key_path: config["auth"]["ssh_private_key"],
                })
            cli_logger.print("Prepared bootstrap config")

            if restart_only:
                init_commands = []
                ray_start_commands = config["head_start_ray_commands"]
            elif no_restart:
                init_commands = config["head_setup_commands"]
                ray_start_commands = []
            else:
                init_commands = config["head_setup_commands"]
                ray_start_commands = config["head_start_ray_commands"]

            if not no_restart:
                warn_about_bad_start_command(ray_start_commands)

            updater = NodeUpdaterThread(
                node_id=head_node,
                provider_config=config["provider"],
                provider=provider,
                auth_config=config["auth"],
                cluster_name=config["cluster_name"],
                file_mounts=config["file_mounts"],
                initialization_commands=config["initialization_commands"],
                setup_commands=init_commands,
                ray_start_commands=ray_start_commands,
                runtime_hash=runtime_hash,
                docker_config=config.get("docker"))
            updater.start()
            updater.join()

            # Refresh the node cache so we see the external ip if available
            provider.non_terminated_nodes(head_node_tags)

            if config.get("provider", {}).get("use_internal_ips",
                                              False) is True:
                head_node_ip = provider.internal_ip(head_node)
            else:
                head_node_ip = provider.external_ip(head_node)

            if updater.exitcode != 0:
                # todo: this does not follow the mockup and is not good enough
                cli_logger.abort("Failed to setup head node.")

                cli_logger.old_error(
                    logger, "get_or_create_head_node: "
                    "Updating {} failed", head_node_ip)
                sys.exit(1)
            logger.info(
                "get_or_create_head_node: "
                "Head node up-to-date, IP address is: {}".format(head_node_ip))

            monitor_str = "tail -n 100 -f /tmp/ray/session_*/logs/monitor*"
            if override_cluster_name:
                modifiers = " --cluster-name={}".format(
                    quote(override_cluster_name))
            else:
                modifiers = ""
            print("To monitor auto-scaling activity, you can run:\n\n"
                  "  ray exec {} {}{}\n".format(config_file,
                                                quote(monitor_str), modifiers))
            print("To open a console on the cluster:\n\n"
                  "  ray attach {}{}\n".format(config_file, modifiers))

            print("To get a remote shell to the cluster manually, run:\n\n"
                  "  {}\n".format(
                      updater.cmd_runner.remote_shell_command_str()))
    finally:
        provider.cleanup()


def attach_cluster(config_file: str, start: bool, use_screen: bool,
                   use_tmux: bool, override_cluster_name: Optional[str],
                   new: bool, port_forward: Any):
    """Attaches to a screen for the specified cluster.

    Arguments:
        config_file: path to the cluster yaml
        start: whether to start the cluster if it isn't up
        use_screen: whether to use screen as multiplexer
        use_tmux: whether to use tmux as multiplexer
        override_cluster_name: set the name of the cluster
        new: whether to force a new screen
        port_forward (int or list[int]): port(s) to forward
    """

    if use_tmux:
        if new:
            cmd = "tmux new"
        else:
            cmd = "tmux attach || tmux new"
    elif use_screen:
        if new:
            cmd = "screen -L"
        else:
            cmd = "screen -L -xRR"
    else:
        if new:
            raise ValueError(
                "--new only makes sense if passing --screen or --tmux")
        cmd = "$SHELL"

    exec_cluster(
        config_file,
        cmd=cmd,
        run_env="auto",
        screen=False,
        tmux=False,
        stop=False,
        start=start,
        override_cluster_name=override_cluster_name,
        port_forward=port_forward)


def exec_cluster(config_file: str,
                 *,
                 cmd: Any = None,
                 run_env: str = "auto",
                 screen: bool = False,
                 tmux: bool = False,
                 stop: bool = False,
                 start: bool = False,
                 override_cluster_name: Optional[str] = None,
                 port_forward: Any = None,
                 with_output: bool = False):
    """Runs a command on the specified cluster.

    Arguments:
        config_file: path to the cluster yaml
        cmd: command to run
        run_env: whether to run the command on the host or in a container.
            Select between "auto", "host" and "docker"
        screen: whether to run in a screen
        tmux: whether to run in a tmux session
        stop: whether to stop the cluster after command run
        start: whether to start the cluster if it isn't up
        override_cluster_name: set the name of the cluster
        port_forward (int or list[int]): port(s) to forward
    """
    assert not (screen and tmux), "Can specify only one of `screen` or `tmux`."
    assert run_env in RUN_ENV_TYPES, "--run_env must be in {}".format(
        RUN_ENV_TYPES)
    config = yaml.safe_load(open(config_file).read())
    if override_cluster_name is not None:
        config["cluster_name"] = override_cluster_name
    config = _bootstrap_config(config)

    head_node = _get_head_node(
        config, config_file, override_cluster_name, create_if_needed=start)

    provider = get_node_provider(config["provider"], config["cluster_name"])
    try:
        updater = NodeUpdaterThread(
            node_id=head_node,
            provider_config=config["provider"],
            provider=provider,
            auth_config=config["auth"],
            cluster_name=config["cluster_name"],
            file_mounts=config["file_mounts"],
            initialization_commands=[],
            setup_commands=[],
            ray_start_commands=[],
            runtime_hash="",
            docker_config=config.get("docker"))

        is_docker = isinstance(updater.cmd_runner, DockerCommandRunner)

        if cmd and stop:
            cmd += "; ".join([
                "ray stop",
                "ray teardown ~/ray_bootstrap_config.yaml --yes --workers-only"
            ])
            if is_docker and run_env == "docker":
                updater.cmd_runner.shutdown_after_next_cmd()
            else:
                cmd += "; sudo shutdown -h now"

        result = _exec(
            updater,
            cmd,
            screen,
            tmux,
            port_forward=port_forward,
            with_output=with_output,
            run_env=run_env)
        if tmux or screen:
            attach_command_parts = ["ray attach", config_file]
            if override_cluster_name is not None:
                attach_command_parts.append(
                    "--cluster-name={}".format(override_cluster_name))
            if tmux:
                attach_command_parts.append("--tmux")
            elif screen:
                attach_command_parts.append("--screen")

            attach_command = " ".join(attach_command_parts)
            attach_info = "Use `{}` to check on command status.".format(
                attach_command)
            logger.info(attach_info)
        return result
    finally:
        provider.cleanup()


def _exec(updater,
          cmd,
          screen,
          tmux,
          port_forward=None,
          with_output=False,
          run_env="auto"):
    if cmd:
        if screen:
            cmd = [
                "screen", "-L", "-dm", "bash", "-c",
                quote(cmd + "; exec bash")
            ]
            cmd = " ".join(cmd)
        elif tmux:
            # TODO: Consider providing named session functionality
            cmd = [
                "tmux", "new", "-d", "bash", "-c",
                quote(cmd + "; exec bash")
            ]
            cmd = " ".join(cmd)
    return updater.cmd_runner.run(
        cmd,
        exit_on_fail=True,
        port_forward=port_forward,
        with_output=with_output,
        run_env=run_env)


def rsync(config_file: str,
          source: Optional[str],
          target: Optional[str],
          override_cluster_name: Optional[str],
          down: bool,
          all_nodes: bool = False):
    """Rsyncs files.

    Arguments:
        config_file: path to the cluster yaml
        source: source dir
        target: target dir
        override_cluster_name: set the name of the cluster
        down: whether we're syncing remote -> local
        all_nodes: whether to sync worker nodes in addition to the head node
    """
    assert bool(source) == bool(target), (
        "Must either provide both or neither source and target.")

    config = yaml.safe_load(open(config_file).read())
    if override_cluster_name is not None:
        config["cluster_name"] = override_cluster_name
    config = _bootstrap_config(config)

    provider = get_node_provider(config["provider"], config["cluster_name"])
    try:
        nodes = []
        if all_nodes:
            # technically we re-open the provider for no reason
            # in get_worker_nodes but it's cleaner this way
            # and _get_head_node does this too
            nodes = _get_worker_nodes(config, override_cluster_name)

        nodes += [
            _get_head_node(
                config,
                config_file,
                override_cluster_name,
                create_if_needed=False)
        ]

        for node_id in nodes:
            updater = NodeUpdaterThread(
                node_id=node_id,
                provider_config=config["provider"],
                provider=provider,
                auth_config=config["auth"],
                cluster_name=config["cluster_name"],
                file_mounts=config["file_mounts"],
                initialization_commands=[],
                setup_commands=[],
                ray_start_commands=[],
                runtime_hash="",
                docker_config=config.get("docker"))
            if down:
                rsync = updater.rsync_down
            else:
                rsync = updater.rsync_up

            if source and target:
                rsync(source, target)
            else:
                updater.sync_file_mounts(rsync)

    finally:
        provider.cleanup()


def get_head_node_ip(config_file: str,
                     override_cluster_name: Optional[str]) -> str:
    """Returns head node IP for given configuration file if exists."""

    config = yaml.safe_load(open(config_file).read())
    if override_cluster_name is not None:
        config["cluster_name"] = override_cluster_name

    provider = get_node_provider(config["provider"], config["cluster_name"])
    try:
        head_node = _get_head_node(config, config_file, override_cluster_name)
        if config.get("provider", {}).get("use_internal_ips", False) is True:
            head_node_ip = provider.internal_ip(head_node)
        else:
            head_node_ip = provider.external_ip(head_node)
    finally:
        provider.cleanup()

    return head_node_ip


def get_worker_node_ips(config_file: str,
                        override_cluster_name: Optional[str]) -> str:
    """Returns worker node IPs for given configuration file."""

    config = yaml.safe_load(open(config_file).read())
    if override_cluster_name is not None:
        config["cluster_name"] = override_cluster_name

    provider = get_node_provider(config["provider"], config["cluster_name"])
    try:
        nodes = provider.non_terminated_nodes({
            TAG_RAY_NODE_TYPE: NODE_TYPE_WORKER
        })

        if config.get("provider", {}).get("use_internal_ips", False) is True:
            return [provider.internal_ip(node) for node in nodes]
        else:
            return [provider.external_ip(node) for node in nodes]
    finally:
        provider.cleanup()


def _get_worker_nodes(config, override_cluster_name):
    """Returns worker node ids for given configuration."""
    # todo: technically could be reused in get_worker_node_ips
    if override_cluster_name is not None:
        config["cluster_name"] = override_cluster_name

    provider = get_node_provider(config["provider"], config["cluster_name"])
    try:
        return provider.non_terminated_nodes({
            TAG_RAY_NODE_TYPE: NODE_TYPE_WORKER
        })
    finally:
        provider.cleanup()


def _get_head_node(config: Dict[str, Any],
                   config_file: str,
                   override_cluster_name: Optional[str],
                   create_if_needed: bool = False) -> str:
    provider = get_node_provider(config["provider"], config["cluster_name"])
    try:
        head_node_tags = {
            TAG_RAY_NODE_TYPE: NODE_TYPE_HEAD,
        }
        nodes = provider.non_terminated_nodes(head_node_tags)
    finally:
        provider.cleanup()

    if len(nodes) > 0:
        head_node = nodes[0]
        return head_node
    elif create_if_needed:
        get_or_create_head_node(
            config,
            config_file,
            restart_only=False,
            no_restart=False,
            yes=True,
            override_cluster_name=override_cluster_name)
        return _get_head_node(
            config, config_file, override_cluster_name, create_if_needed=False)
    else:
        raise RuntimeError("Head node of cluster ({}) not found!".format(
            config["cluster_name"]))


def confirm(msg, yes):
    return None if yes else click.confirm(msg, abort=True)<|MERGE_RESOLUTION|>--- conflicted
+++ resolved
@@ -90,18 +90,11 @@
         r.publish(AUTOSCALER_RESOURCE_REQUEST_CHANNEL, json.dumps(bundles))
 
 
-<<<<<<< HEAD
-def create_or_update_cluster(config_file, override_min_workers,
-                             override_max_workers, no_restart, restart_only,
-                             yes, override_cluster_name, no_config_cache,
-                             log_old_style, log_color, verbose):
-=======
 def create_or_update_cluster(
         config_file: str, override_min_workers: Optional[int],
         override_max_workers: Optional[int], no_restart: bool,
         restart_only: bool, yes: bool, override_cluster_name: Optional[str],
-        no_config_cache: bool) -> None:
->>>>>>> 6346c707
+        no_config_cache: bool, log_old_style: bool, log_color: str, verbose: int) -> None:
     """Create or updates an autoscaling Ray cluster from a config json."""
     cli_logger.old_style = log_old_style
     cli_logger.color_mode = log_color
@@ -184,15 +177,11 @@
                             override_cluster_name)
 
 
-<<<<<<< HEAD
 CONFIG_CACHE_VERSION = 1
 
 
-def _bootstrap_config(config, no_config_cache=False):
-=======
 def _bootstrap_config(config: Dict[str, Any],
                       no_config_cache: bool = False) -> Dict[str, Any]:
->>>>>>> 6346c707
     config = prepare_config(config)
 
     hasher = hashlib.sha1()
@@ -248,14 +237,9 @@
     return resolved_config
 
 
-<<<<<<< HEAD
-def teardown_cluster(config_file, yes, workers_only, override_cluster_name,
-                     keep_min_workers, log_old_style, log_color, verbose):
-=======
 def teardown_cluster(config_file: str, yes: bool, workers_only: bool,
                      override_cluster_name: Optional[str],
-                     keep_min_workers: bool):
->>>>>>> 6346c707
+                     keep_min_workers: bool, log_old_style: bool, log_color: str, verbose: int):
     """Destroys all nodes of a Ray cluster described by a config json."""
     cli_logger.old_style = log_old_style
     cli_logger.color_mode = log_color
