--- conflicted
+++ resolved
@@ -95,8 +95,8 @@
 
 def create_or_update_cluster(config_file, override_min_workers,
                              override_max_workers, no_restart, restart_only,
-<<<<<<< HEAD
                              yes, override_cluster_name,
+                             no_config_cache,
                              log_old_style, log_color, verbose):
     """Create or updates an autoscaling Ray cluster from a config json."""
     cli_logger.old_style = log_old_style
@@ -172,7 +172,7 @@
     # because it only supports aws
     if config["provider"]["type"] != "aws":
         cli_logger.old_style = True
-    config = _bootstrap_config(config)
+    config = _bootstrap_config(config, no_config_cache)
     if config["provider"]["type"] != "aws":
         cli_logger.old_style = False
 
@@ -181,38 +181,25 @@
         provider_config.log_to_cli(config)
     cli_logger.newline()
 
-=======
-                             yes, override_cluster_name, no_config_cache):
-    """Create or updates an autoscaling Ray cluster from a config json."""
-    config = yaml.safe_load(open(config_file).read())
-    if override_min_workers is not None:
-        config["min_workers"] = override_min_workers
-    if override_max_workers is not None:
-        config["max_workers"] = override_max_workers
-    if override_cluster_name is not None:
-        config["cluster_name"] = override_cluster_name
-    config = _bootstrap_config(config, no_config_cache)
->>>>>>> cba95452
     get_or_create_head_node(config, config_file, no_restart, restart_only, yes,
                             override_cluster_name)
 
 
-<<<<<<< HEAD
 CONFIG_CACHE_VERSION = 1
-def _bootstrap_config(config):
+def _bootstrap_config(config, no_config_cache=False):
     provider_config = _get_provider_config_for(config["provider"]["type"])
-
-=======
-def _bootstrap_config(config, no_config_cache=False):
->>>>>>> cba95452
     config = prepare_config(config)
 
     hasher = hashlib.sha1()
     hasher.update(json.dumps([config], sort_keys=True).encode("utf-8"))
     cache_key = os.path.join(tempfile.gettempdir(),
                              "ray-config-{}".format(hasher.hexdigest()))
-<<<<<<< HEAD
-    if os.path.exists(cache_key):
+
+    if os.path.exists(cache_key) and not no_config_cache:
+        cli_logger.old_info(
+            logger,
+            "Using cached config at {}", cache_key)
+
         config_cache = json.loads(open(cache_key).read())
         if config_cache.get("_version", -1) == CONFIG_CACHE_VERSION:
             # todo: is it fine to re-resolve? afaik it should be.
@@ -224,9 +211,6 @@
             cli_logger.verbose(
                 "Loaded cached config from "+cf.bold("{}"),
                 cache_key)
-            cli_logger.old_info(
-                logger,
-                "Using cached config at {}", cache_key)
 
             return config_cache["config"]
         else:
@@ -241,37 +225,25 @@
     validate_config(config)
 
     importer = NODE_PROVIDERS.get(config["provider"]["type"])
-    bootstrap_config, _ = importer()
+    if not importer:
+        raise NotImplementedError("Unsupported provider {}".format(
+            config["provider"]))
+
+    provider_cls = importer(config["provider"])
 
     with cli_logger.timed( # todo: better message
         "Bootstraping {} config",
         PROVIDER_PRETTY_NAMES.get(config["provider"]["type"])):
-        resolved_config = bootstrap_config(config)
-
-    with open(cache_key, "w") as f:
-        config_cache = {
-            "_version": CONFIG_CACHE_VERSION,
-            "provider_log_info": provider_config._log_info,
-            "config": resolved_config
-        }
-        f.write(json.dumps(config_cache))
-=======
-    if os.path.exists(cache_key) and not no_config_cache:
-        logger.info("Using cached config at {}".format(cache_key))
-        return json.loads(open(cache_key).read())
-    validate_config(config)
-
-    importer = NODE_PROVIDERS.get(config["provider"]["type"])
-    if not importer:
-        raise NotImplementedError("Unsupported provider {}".format(
-            config["provider"]))
-
-    provider_cls = importer(config["provider"])
-    resolved_config = provider_cls.bootstrap_config(config)
+        resolved_config = provider_cls.bootstrap_config(config)
+
     if not no_config_cache:
         with open(cache_key, "w") as f:
-            f.write(json.dumps(resolved_config))
->>>>>>> cba95452
+            config_cache = {
+                "_version": CONFIG_CACHE_VERSION,
+                "provider_log_info": provider_config._log_info,
+                "config": resolved_config
+            }
+            f.write(json.dumps(config_cache))
     return resolved_config
 
 
@@ -296,22 +268,6 @@
 
     if not workers_only:
         try:
-<<<<<<< HEAD
-            exec_cluster(config_file, "ray stop", False, False, False, False,
-                         False, override_cluster_name, None, False)
-        except Exception as e:
-            cli_logger.verbose_error(e) # todo: add better exception info
-            cli_logger.warning(
-                "Exception occured when stopping the cluster Ray runtime "
-                "(use -v to dump teardown exceptions).")
-            cli_logger.warning(
-                "Ignoring the exception and "
-                "attempting to shut down the cluster nodes anyway.")
-
-            cli_logger.old_exception(
-                logger,
-                "Ignoring error attempting a clean shutdown.")
-=======
             exec_cluster(
                 config_file,
                 cmd="ray stop",
@@ -323,9 +279,18 @@
                 override_cluster_name=override_cluster_name,
                 port_forward=None,
                 with_output=False)
-        except Exception:
-            logger.exception("Ignoring error attempting a clean shutdown.")
->>>>>>> cba95452
+        except Exception as e:
+            cli_logger.verbose_error(e) # todo: add better exception info
+            cli_logger.warning(
+                "Exception occured when stopping the cluster Ray runtime "
+                "(use -v to dump teardown exceptions).")
+            cli_logger.warning(
+                "Ignoring the exception and "
+                "attempting to shut down the cluster nodes anyway.")
+
+            cli_logger.old_exception(
+                logger,
+                "Ignoring error attempting a clean shutdown.")
 
     provider = get_node_provider(config["provider"], config["cluster_name"])
     try:
@@ -553,7 +518,6 @@
                     cli_logger.old_confirm(
                         "Head node config out-of-date. It will be terminated",
                         yes)
-<<<<<<< HEAD
 
                     cli_logger.old_info(
                         logger,
@@ -607,6 +571,11 @@
             # Rewrite the auth config so that the head
             # node can update the workers
             remote_config = copy.deepcopy(config)
+
+            # drop proxy options if they exist, otherwise
+            # head node won't be able to connect to workers
+            remote_config["auth"].pop("ssh_proxy_command", None)
+
             if config["provider"]["type"] != "kubernetes":
                 remote_key_path = "~/ray_bootstrap_key.pem"
                 remote_config["auth"]["ssh_private_key"] = remote_key_path
@@ -623,62 +592,10 @@
                 "w", prefix="ray-bootstrap-")
             remote_config_file.write(json.dumps(remote_config))
             remote_config_file.flush()
-=======
-                logger.info(
-                    "get_or_create_head_node: "
-                    "Shutting down outdated head node {}".format(head_node))
-                provider.terminate_node(head_node)
-            logger.info("get_or_create_head_node: Launching new head node...")
-            head_node_tags[TAG_RAY_LAUNCH_CONFIG] = launch_hash
-            head_node_tags[TAG_RAY_NODE_NAME] = "ray-{}-head".format(
-                config["cluster_name"])
-            provider.create_node(config["head_node"], head_node_tags, 1)
-
-        start = time.time()
-        head_node = None
-        while True:
-            if time.time() - start > 50:
-                raise RuntimeError("Failed to create head node.")
-            nodes = provider.non_terminated_nodes(head_node_tags)
-            if len(nodes) == 1:
-                head_node = nodes[0]
-                break
-            time.sleep(1)
-
-        # TODO(ekl) right now we always update the head node even if the hash
-        # matches. We could prompt the user for what they want to do here.
-        runtime_hash = hash_runtime_conf(config["file_mounts"], config)
-        logger.info("get_or_create_head_node: Updating files on head node...")
-
-        # Rewrite the auth config so that the head node can update the workers
-        remote_config = copy.deepcopy(config)
-        # drop proxy options if they exist, otherwise
-        # head node won't be able to connect to workers
-        remote_config["auth"].pop("ssh_proxy_command", None)
-        if config["provider"]["type"] != "kubernetes":
-            remote_key_path = "~/ray_bootstrap_key.pem"
-            remote_config["auth"]["ssh_private_key"] = remote_key_path
-
-        # Adjust for new file locations
-        new_mounts = {}
-        for remote_path in config["file_mounts"]:
-            new_mounts[remote_path] = remote_path
-        remote_config["file_mounts"] = new_mounts
-        remote_config["no_restart"] = no_restart
-
-        # Now inject the rewritten config and SSH key into the head node
-        remote_config_file = tempfile.NamedTemporaryFile(
-            "w", prefix="ray-bootstrap-")
-        remote_config_file.write(json.dumps(remote_config))
-        remote_config_file.flush()
-        config["file_mounts"].update({
-            "~/ray_bootstrap_config.yaml": remote_config_file.name
-        })
-        if config["provider"]["type"] != "kubernetes":
->>>>>>> cba95452
             config["file_mounts"].update({
                 "~/ray_bootstrap_config.yaml": remote_config_file.name
             })
+
             if config["provider"]["type"] != "kubernetes":
                 config["file_mounts"].update({
                     remote_key_path: config["auth"]["ssh_private_key"],
@@ -725,7 +642,6 @@
                 # todo: this does not follow the mockup and is not good enough
                 cli_logger.abort("Failed to setup head node.")
 
-<<<<<<< HEAD
                 cli_logger.old_error(
                     logger,
                     "get_or_create_head_node: "
@@ -745,38 +661,13 @@
             else:
                 modifiers = ""
             print("To monitor auto-scaling activity, you can run:\n\n"
-                  "  ray exec {} {}{}{}\n".format(
-                      config_file, "--docker " if use_docker else "",
-                      quote(monitor_str), modifiers))
+              "  ray exec {} {}{}\n".format(config_file, quote(monitor_str),
+                                            modifiers))
             print("To open a console on the cluster:\n\n"
                   "  ray attach {}{}\n".format(config_file, modifiers))
 
             print("To get a remote shell to the cluster manually, run:\n\n"
                   "  {}\n".format(updater.cmd_runner.remote_shell_command_str()))
-=======
-        if updater.exitcode != 0:
-            logger.error("get_or_create_head_node: "
-                         "Updating {} failed".format(head_node_ip))
-            sys.exit(1)
-        logger.info(
-            "get_or_create_head_node: "
-            "Head node up-to-date, IP address is: {}".format(head_node_ip))
-
-        monitor_str = "tail -n 100 -f /tmp/ray/session_*/logs/monitor*"
-        if override_cluster_name:
-            modifiers = " --cluster-name={}".format(
-                quote(override_cluster_name))
-        else:
-            modifiers = ""
-        print("To monitor auto-scaling activity, you can run:\n\n"
-              "  ray exec {} {}{}\n".format(config_file, quote(monitor_str),
-                                            modifiers))
-        print("To open a console on the cluster:\n\n"
-              "  ray attach {}{}\n".format(config_file, modifiers))
-
-        print("To get a remote shell to the cluster manually, run:\n\n"
-              "  {}\n".format(updater.cmd_runner.remote_shell_command_str()))
->>>>>>> cba95452
     finally:
         provider.cleanup()
 
